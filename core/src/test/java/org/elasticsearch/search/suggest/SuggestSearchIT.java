/*
 * Licensed to Elasticsearch under one or more contributor
 * license agreements. See the NOTICE file distributed with
 * this work for additional information regarding copyright
 * ownership. Elasticsearch licenses this file to you under
 * the Apache License, Version 2.0 (the "License"); you may
 * not use this file except in compliance with the License.
 * You may obtain a copy of the License at
 *
 *    http://www.apache.org/licenses/LICENSE-2.0
 *
 * Unless required by applicable law or agreed to in writing,
 * software distributed under the License is distributed on an
 * "AS IS" BASIS, WITHOUT WARRANTIES OR CONDITIONS OF ANY
 * KIND, either express or implied.  See the License for the
 * specific language governing permissions and limitations
 * under the License.
 */

package org.elasticsearch.search.suggest;

<<<<<<< HEAD
import com.google.common.io.Resources;

=======
>>>>>>> e8d74bb9
import org.elasticsearch.ElasticsearchException;
import org.elasticsearch.action.admin.indices.create.CreateIndexRequestBuilder;
import org.elasticsearch.action.index.IndexRequestBuilder;
import org.elasticsearch.action.search.ReduceSearchPhaseException;
import org.elasticsearch.action.search.SearchPhaseExecutionException;
import org.elasticsearch.action.search.SearchRequestBuilder;
import org.elasticsearch.action.search.SearchResponse;
import org.elasticsearch.action.search.ShardSearchFailure;
import org.elasticsearch.action.suggest.SuggestRequestBuilder;
import org.elasticsearch.action.suggest.SuggestResponse;
import org.elasticsearch.common.io.PathUtils;
import org.elasticsearch.common.xcontent.XContentBuilder;
import org.elasticsearch.common.xcontent.XContentFactory;
import org.elasticsearch.search.suggest.SuggestBuilder.SuggestionBuilder;
import org.elasticsearch.search.suggest.phrase.PhraseSuggestionBuilder;
import org.elasticsearch.search.suggest.phrase.PhraseSuggestionBuilder.DirectCandidateGenerator;
import org.elasticsearch.search.suggest.term.TermSuggestionBuilder;
import org.elasticsearch.test.ESIntegTestCase;
import org.elasticsearch.test.hamcrest.ElasticsearchAssertions;
import org.junit.Test;

import java.io.IOException;
<<<<<<< HEAD
import java.nio.charset.StandardCharsets;
import java.util.ArrayList;
import java.util.Arrays;
import java.util.Collections;
import java.util.HashMap;
import java.util.List;
import java.util.Map;
=======
import java.net.URISyntaxException;
import java.nio.charset.StandardCharsets;
import java.nio.file.Files;
import java.util.*;
>>>>>>> e8d74bb9
import java.util.concurrent.ExecutionException;

import static org.elasticsearch.cluster.metadata.IndexMetaData.SETTING_NUMBER_OF_REPLICAS;
import static org.elasticsearch.cluster.metadata.IndexMetaData.SETTING_NUMBER_OF_SHARDS;
import static org.elasticsearch.common.settings.Settings.settingsBuilder;
import static org.elasticsearch.index.query.QueryBuilders.matchQuery;
import static org.elasticsearch.search.suggest.SuggestBuilders.phraseSuggestion;
import static org.elasticsearch.search.suggest.SuggestBuilders.termSuggestion;
import static org.elasticsearch.search.suggest.phrase.PhraseSuggestionBuilder.candidateGenerator;
import static org.elasticsearch.test.hamcrest.ElasticsearchAssertions.assertAcked;
import static org.elasticsearch.test.hamcrest.ElasticsearchAssertions.assertNoFailures;
import static org.elasticsearch.test.hamcrest.ElasticsearchAssertions.assertSuggestion;
import static org.elasticsearch.test.hamcrest.ElasticsearchAssertions.assertSuggestionPhraseCollateMatchExists;
import static org.elasticsearch.test.hamcrest.ElasticsearchAssertions.assertSuggestionSize;
import static org.elasticsearch.test.hamcrest.ElasticsearchAssertions.assertThrows;
import static org.hamcrest.Matchers.anyOf;
import static org.hamcrest.Matchers.endsWith;
import static org.hamcrest.Matchers.equalTo;
import static org.hamcrest.Matchers.instanceOf;
import static org.hamcrest.Matchers.nullValue;

/**
 * Integration tests for term and phrase suggestions.  Many of these tests many requests that vary only slightly from one another.  Where
 * possible these tests should declare for the first request, make the request, modify the configuration for the next request, make that
 * request, modify again, request again, etc.  This makes it very obvious what changes between requests.
 */
public class SuggestSearchIT extends ESIntegTestCase {

    @Test // see #3196
    public void testSuggestAcrossMultipleIndices() throws IOException {
        createIndex("test");
        ensureGreen();

        index("test", "type1", "1", "text", "abcd");
        index("test", "type1", "2", "text", "aacd");
        index("test", "type1", "3", "text", "abbd");
        index("test", "type1", "4", "text", "abcc");
        refresh();

        TermSuggestionBuilder termSuggest = termSuggestion("test")
                .suggestMode("always") // Always, otherwise the results can vary between requests.
                .text("abcd")
                .field("text");
        logger.info("--> run suggestions with one index");
        searchSuggest( termSuggest);
        createIndex("test_1");
        ensureGreen();

        index("test_1", "type1", "1", "text", "ab cd");
        index("test_1", "type1", "2", "text", "aa cd");
        index("test_1", "type1", "3", "text", "ab bd");
        index("test_1", "type1", "4", "text", "ab cc");
        refresh();
        termSuggest = termSuggestion("test")
                .suggestMode("always") // Always, otherwise the results can vary between requests.
                .text("ab cd")
                .minWordLength(1)
                .field("text");
        logger.info("--> run suggestions with two indices");
        searchSuggest( termSuggest);


        XContentBuilder mapping = XContentFactory.jsonBuilder().startObject().startObject("type1")
                .startObject("properties")
                .startObject("text").field("type", "string").field("analyzer", "keyword").endObject()
                .endObject()
                .endObject().endObject();
        assertAcked(prepareCreate("test_2").addMapping("type1", mapping));
        ensureGreen();

        index("test_2", "type1", "1", "text", "ab cd");
        index("test_2", "type1", "2", "text", "aa cd");
        index("test_2", "type1", "3", "text", "ab bd");
        index("test_2", "type1", "4", "text", "ab cc");
        index("test_2", "type1", "1", "text", "abcd");
        index("test_2", "type1", "2", "text", "aacd");
        index("test_2", "type1", "3", "text", "abbd");
        index("test_2", "type1", "4", "text", "abcc");
        refresh();

        termSuggest = termSuggestion("test")
                .suggestMode("always") // Always, otherwise the results can vary between requests.
                .text("ab cd")
                .minWordLength(1)
                .field("text");
        logger.info("--> run suggestions with three indices");
        try {
            searchSuggest( termSuggest);
            fail(" can not suggest across multiple indices with different analysis chains");
        } catch (ReduceSearchPhaseException ex) {
            assertThat(ex.getCause(), instanceOf(IllegalStateException.class));
            assertThat(ex.getCause().getMessage(),
                    anyOf(endsWith("Suggest entries have different sizes actual [1] expected [2]"),
                            endsWith("Suggest entries have different sizes actual [2] expected [1]")));
        } catch (IllegalStateException ex) {
            assertThat(ex.getMessage(), anyOf(endsWith("Suggest entries have different sizes actual [1] expected [2]"),
                    endsWith("Suggest entries have different sizes actual [2] expected [1]")));
        }


        termSuggest = termSuggestion("test")
                .suggestMode("always") // Always, otherwise the results can vary between requests.
                .text("ABCD")
                .minWordLength(1)
                .field("text");
        logger.info("--> run suggestions with four indices");
        try {
            searchSuggest( termSuggest);
            fail(" can not suggest across multiple indices with different analysis chains");
        } catch (ReduceSearchPhaseException ex) {
            assertThat(ex.getCause(), instanceOf(IllegalStateException.class));
            assertThat(ex.getCause().getMessage(), anyOf(endsWith("Suggest entries have different text actual [ABCD] expected [abcd]"),
                    endsWith("Suggest entries have different text actual [abcd] expected [ABCD]")));
        } catch (IllegalStateException ex) {
            assertThat(ex.getMessage(), anyOf(endsWith("Suggest entries have different text actual [ABCD] expected [abcd]"),
                    endsWith("Suggest entries have different text actual [abcd] expected [ABCD]")));
        }
    }

    @Test // see #3037
    public void testSuggestModes() throws IOException {
        CreateIndexRequestBuilder builder = prepareCreate("test").setSettings(settingsBuilder()
                .put(SETTING_NUMBER_OF_SHARDS, 1)
                .put(SETTING_NUMBER_OF_REPLICAS, 0)
                .put("index.analysis.analyzer.biword.tokenizer", "standard")
                .putArray("index.analysis.analyzer.biword.filter", "shingler", "lowercase")
                .put("index.analysis.filter.shingler.type", "shingle")
                .put("index.analysis.filter.shingler.min_shingle_size", 2)
                .put("index.analysis.filter.shingler.max_shingle_size", 3));

        XContentBuilder mapping = XContentFactory.jsonBuilder().startObject().startObject("type1")
                .startObject("properties")
                .startObject("name")
                    .field("type", "multi_field")
                    .startObject("fields")
                        .startObject("name")
                            .field("type", "string")
                        .endObject()
                        .startObject("shingled")
                            .field("type", "string")
                            .field("analyzer", "biword")
                            .field("search_analyzer", "standard")
                        .endObject()
                    .endObject()
                .endObject()
                .endObject()
                .endObject().endObject();
        assertAcked(builder.addMapping("type1", mapping));
        ensureGreen();


        index("test", "type1", "1", "name", "I like iced tea");
        index("test", "type1", "2", "name", "I like tea.");
        index("test", "type1", "3", "name", "I like ice cream.");
        refresh();

        DirectCandidateGenerator generator = candidateGenerator("name").prefixLength(0).minWordLength(0).suggestMode("always").maxEdits(2);
        PhraseSuggestionBuilder phraseSuggestion = phraseSuggestion("did_you_mean").field("name.shingled")
                .addCandidateGenerator(generator)
                .gramSize(3);
        Suggest searchSuggest = searchSuggest( "ice tea", phraseSuggestion);
        assertSuggestion(searchSuggest, 0, "did_you_mean", "iced tea");

        generator.suggestMode(null);
        searchSuggest = searchSuggest( "ice tea", phraseSuggestion);
        assertSuggestionSize(searchSuggest, 0, 0, "did_you_mean");
    }

    @Test // see #2729
    public void testSizeOneShard() throws Exception {
        prepareCreate("test").setSettings(
                SETTING_NUMBER_OF_SHARDS, 1,
                SETTING_NUMBER_OF_REPLICAS, 0).get();
        ensureGreen();

        for (int i = 0; i < 15; i++) {
            index("test", "type1", Integer.toString(i), "text", "abc" + i);
        }
        refresh();

        SearchResponse search = client().prepareSearch().setQuery(matchQuery("text", "spellchecker")).get();
        assertThat("didn't ask for suggestions but got some", search.getSuggest(), nullValue());

        TermSuggestionBuilder termSuggestion = termSuggestion("test")
                .suggestMode("always") // Always, otherwise the results can vary between requests.
                .text("abcd")
                .field("text")
                .size(10);
        Suggest suggest = searchSuggest( termSuggestion);
        assertSuggestion(suggest, 0, "test", 10, "abc0");

        termSuggestion.text("abcd").shardSize(5);
        suggest = searchSuggest( termSuggestion);
        assertSuggestion(suggest, 0, "test", 5, "abc0");
    }

    @Test
    public void testUnmappedField() throws IOException, InterruptedException, ExecutionException {
        CreateIndexRequestBuilder builder = prepareCreate("test").setSettings(settingsBuilder()
                .put(indexSettings())
                .put("index.analysis.analyzer.biword.tokenizer", "standard")
                .putArray("index.analysis.analyzer.biword.filter", "shingler", "lowercase")
                .put("index.analysis.filter.shingler.type", "shingle")
                .put("index.analysis.filter.shingler.min_shingle_size", 2)
                .put("index.analysis.filter.shingler.max_shingle_size", 3));
        XContentBuilder mapping = XContentFactory.jsonBuilder().startObject().startObject("type1")
                .startObject("properties")
                .startObject("name")
                    .field("type", "multi_field")
                    .startObject("fields")
                        .startObject("name")
                            .field("type", "string")
                        .endObject()
                        .startObject("shingled")
                            .field("type", "string")
                            .field("analyzer", "biword")
                            .field("search_analyzer", "standard")
                        .endObject()
                    .endObject()
                .endObject()
                .endObject()
                .endObject().endObject();
        assertAcked(builder.addMapping("type1", mapping));
        ensureGreen();

        indexRandom(true, client().prepareIndex("test", "type1").setSource("name", "I like iced tea"),
        client().prepareIndex("test", "type1").setSource("name", "I like tea."),
        client().prepareIndex("test", "type1").setSource("name", "I like ice cream."));
        refresh();

        PhraseSuggestionBuilder phraseSuggestion = phraseSuggestion("did_you_mean").field("name.shingled")
                .addCandidateGenerator(PhraseSuggestionBuilder.candidateGenerator("name").prefixLength(0).minWordLength(0).suggestMode("always").maxEdits(2))
                .gramSize(3);
        Suggest searchSuggest = searchSuggest( "ice tea", phraseSuggestion);
        assertSuggestion(searchSuggest, 0, 0, "did_you_mean", "iced tea");

        phraseSuggestion.field("nosuchField");
        {
            SearchRequestBuilder searchBuilder = client().prepareSearch().setSize(0);
            searchBuilder.suggest(new SuggestBuilder().setText("tetsting sugestion").addSuggestion(phraseSuggestion));
            assertThrows(searchBuilder, SearchPhaseExecutionException.class);
        }
        {
            SearchRequestBuilder searchBuilder = client().prepareSearch().setSize(0);
            searchBuilder.suggest(new SuggestBuilder().setText("tetsting sugestion").addSuggestion(phraseSuggestion));
            assertThrows(searchBuilder, SearchPhaseExecutionException.class);
        }
    }

    @Test
    public void testSimple() throws Exception {
        createIndex("test");
        ensureGreen();

        index("test", "type1", "1", "text", "abcd");
        index("test", "type1", "2", "text", "aacd");
        index("test", "type1", "3", "text", "abbd");
        index("test", "type1", "4", "text", "abcc");
        refresh();

        SearchResponse search = client().prepareSearch().setQuery(matchQuery("text", "spellcecker")).get();
        assertThat("didn't ask for suggestions but got some", search.getSuggest(), nullValue());

        TermSuggestionBuilder termSuggest = termSuggestion("test")
                .suggestMode("always") // Always, otherwise the results can vary between requests.
                .text("abcd")
                .field("text");
        Suggest suggest = searchSuggest( termSuggest);
        assertSuggestion(suggest, 0, "test", "aacd", "abbd", "abcc");
        assertThat(suggest.getSuggestion("test").getEntries().get(0).getText().string(), equalTo("abcd"));

        suggest = searchSuggest( termSuggest);
        assertSuggestion(suggest, 0, "test", "aacd","abbd", "abcc");
        assertThat(suggest.getSuggestion("test").getEntries().get(0).getText().string(), equalTo("abcd"));
    }

    @Test
    public void testEmpty() throws Exception {
        createIndex("test");
        ensureGreen();

        index("test", "type1", "1", "foo", "bar");
        refresh();

        TermSuggestionBuilder termSuggest = termSuggestion("test")
                .suggestMode("always") // Always, otherwise the results can vary between requests.
                .text("abcd")
                .field("text");
        Suggest suggest = searchSuggest( termSuggest);
        assertSuggestionSize(suggest, 0, 0, "test");
        assertThat(suggest.getSuggestion("test").getEntries().get(0).getText().string(), equalTo("abcd"));

        suggest = searchSuggest( termSuggest);
        assertSuggestionSize(suggest, 0, 0, "test");
        assertThat(suggest.getSuggestion("test").getEntries().get(0).getText().string(), equalTo("abcd"));
    }

    @Test
    public void testWithMultipleCommands() throws Exception {
        createIndex("test");
        ensureGreen();

        index("test", "typ1", "1", "field1", "prefix_abcd", "field2", "prefix_efgh");
        index("test", "typ1", "2", "field1", "prefix_aacd", "field2", "prefix_eeeh");
        index("test", "typ1", "3", "field1", "prefix_abbd", "field2", "prefix_efff");
        index("test", "typ1", "4", "field1", "prefix_abcc", "field2", "prefix_eggg");
        refresh();

        Suggest suggest = searchSuggest(
                termSuggestion("size1")
                        .size(1).text("prefix_abcd").maxTermFreq(10).prefixLength(1).minDocFreq(0)
                        .field("field1").suggestMode("always"),
                termSuggestion("field2")
                        .field("field2").text("prefix_eeeh prefix_efgh")
                        .maxTermFreq(10).minDocFreq(0).suggestMode("always"),
                termSuggestion("accuracy")
                        .field("field2").text("prefix_efgh").setAccuracy(1f)
                        .maxTermFreq(10).minDocFreq(0).suggestMode("always"));
        assertSuggestion(suggest, 0, "size1", "prefix_aacd");
        assertThat(suggest.getSuggestion("field2").getEntries().get(0).getText().string(), equalTo("prefix_eeeh"));
        assertSuggestion(suggest, 0, "field2", "prefix_efgh");
        assertThat(suggest.getSuggestion("field2").getEntries().get(1).getText().string(), equalTo("prefix_efgh"));
        assertSuggestion(suggest, 1, "field2", "prefix_eeeh", "prefix_efff", "prefix_eggg");
        assertSuggestionSize(suggest, 0, 0, "accuracy");
    }

    @Test
    public void testSizeAndSort() throws Exception {
        createIndex("test");
        ensureGreen();

        Map<String, Integer> termsAndDocCount = new HashMap<>();
        termsAndDocCount.put("prefix_aaad", 20);
        termsAndDocCount.put("prefix_abbb", 18);
        termsAndDocCount.put("prefix_aaca", 16);
        termsAndDocCount.put("prefix_abba", 14);
        termsAndDocCount.put("prefix_accc", 12);
        termsAndDocCount.put("prefix_addd", 10);
        termsAndDocCount.put("prefix_abaa", 8);
        termsAndDocCount.put("prefix_dbca", 6);
        termsAndDocCount.put("prefix_cbad", 4);
        termsAndDocCount.put("prefix_aacd", 1);
        termsAndDocCount.put("prefix_abcc", 1);
        termsAndDocCount.put("prefix_accd", 1);

        for (Map.Entry<String, Integer> entry : termsAndDocCount.entrySet()) {
            for (int i = 0; i < entry.getValue(); i++) {
                index("test", "type1", entry.getKey() + i, "field1", entry.getKey());
            }
        }
        refresh();

        Suggest suggest = searchSuggest( "prefix_abcd",
                termSuggestion("size3SortScoreFirst")
                        .size(3).minDocFreq(0).field("field1").suggestMode("always"),
                termSuggestion("size10SortScoreFirst")
                        .size(10).minDocFreq(0).field("field1").suggestMode("always").shardSize(50),
                termSuggestion("size3SortScoreFirstMaxEdits1")
                        .maxEdits(1)
                        .size(10).minDocFreq(0).field("field1").suggestMode("always"),
                termSuggestion("size10SortFrequencyFirst")
                        .size(10).sort("frequency").shardSize(1000)
                        .minDocFreq(0).field("field1").suggestMode("always"));

        // The commented out assertions fail sometimes because suggestions are based off of shard frequencies instead of index frequencies.
        assertSuggestion(suggest, 0, "size3SortScoreFirst", "prefix_aacd", "prefix_abcc", "prefix_accd");
        assertSuggestion(suggest, 0, "size10SortScoreFirst", 10, "prefix_aacd", "prefix_abcc", "prefix_accd" /*, "prefix_aaad" */);
        assertSuggestion(suggest, 0, "size3SortScoreFirstMaxEdits1", "prefix_aacd", "prefix_abcc", "prefix_accd");
        assertSuggestion(suggest, 0, "size10SortFrequencyFirst", "prefix_aaad", "prefix_abbb", "prefix_aaca", "prefix_abba",
                "prefix_accc", "prefix_addd", "prefix_abaa", "prefix_dbca", "prefix_cbad", "prefix_aacd");

        // assertThat(suggest.get(3).getSuggestedWords().get("prefix_abcd").get(4).getTerm(), equalTo("prefix_abcc"));
        // assertThat(suggest.get(3).getSuggestedWords().get("prefix_abcd").get(4).getTerm(), equalTo("prefix_accd"));
    }

    @Test // see #2817
    public void testStopwordsOnlyPhraseSuggest() throws IOException {
        assertAcked(prepareCreate("test").addMapping("typ1", "body", "type=string,analyzer=stopwd").setSettings(
                settingsBuilder()
                        .put("index.analysis.analyzer.stopwd.tokenizer", "whitespace")
                        .putArray("index.analysis.analyzer.stopwd.filter", "stop")
        ));
        ensureGreen();
        index("test", "typ1", "1", "body", "this is a test");
        refresh();

        Suggest searchSuggest = searchSuggest( "a an the",
                phraseSuggestion("simple_phrase").field("body").gramSize(1)
                        .addCandidateGenerator(PhraseSuggestionBuilder.candidateGenerator("body").minWordLength(1).suggestMode("always"))
                        .size(1));
        assertSuggestionSize(searchSuggest, 0, 0, "simple_phrase");
    }

    @Test
    public void testPrefixLength() throws IOException {  // Stopped here
        CreateIndexRequestBuilder builder = prepareCreate("test").setSettings(settingsBuilder()
                .put(SETTING_NUMBER_OF_SHARDS, 1)
                .put("index.analysis.analyzer.reverse.tokenizer", "standard")
                .putArray("index.analysis.analyzer.reverse.filter", "lowercase", "reverse")
                .put("index.analysis.analyzer.body.tokenizer", "standard")
                .putArray("index.analysis.analyzer.body.filter", "lowercase")
                .put("index.analysis.analyzer.bigram.tokenizer", "standard")
                .putArray("index.analysis.analyzer.bigram.filter", "my_shingle", "lowercase")
                .put("index.analysis.filter.my_shingle.type", "shingle")
                .put("index.analysis.filter.my_shingle.output_unigrams", false)
                .put("index.analysis.filter.my_shingle.min_shingle_size", 2)
                .put("index.analysis.filter.my_shingle.max_shingle_size", 2));
        XContentBuilder mapping = XContentFactory.jsonBuilder().startObject().startObject("type1")
                .startObject("_all").field("store", "yes").field("termVector", "with_positions_offsets").endObject()
                .startObject("properties")
                .startObject("body").field("type", "string").field("analyzer", "body").endObject()
                .startObject("body_reverse").field("type", "string").field("analyzer", "reverse").endObject()
                .startObject("bigram").field("type", "string").field("analyzer", "bigram").endObject()
                .endObject()
                .endObject().endObject();
        assertAcked(builder.addMapping("type1", mapping));
        ensureGreen();

        index("test", "type1", "1", "body", "hello world");
        index("test", "type1", "2", "body", "hello world");
        index("test", "type1", "3", "body", "hello words");
        refresh();

        Suggest searchSuggest = searchSuggest( "hello word",
                phraseSuggestion("simple_phrase").field("body")
                        .addCandidateGenerator(PhraseSuggestionBuilder.candidateGenerator("body").prefixLength(4).minWordLength(1).suggestMode("always"))
                        .size(1).confidence(1.0f));
        assertSuggestion(searchSuggest, 0, "simple_phrase", "hello words");

        searchSuggest = searchSuggest( "hello word",
                phraseSuggestion("simple_phrase").field("body")
                        .addCandidateGenerator(PhraseSuggestionBuilder.candidateGenerator("body").prefixLength(2).minWordLength(1).suggestMode("always"))
                        .size(1).confidence(1.0f));
        assertSuggestion(searchSuggest, 0, "simple_phrase", "hello world");
    }

    @Test
    @Nightly
    public void testMarvelHerosPhraseSuggest() throws IOException, URISyntaxException {
        CreateIndexRequestBuilder builder = prepareCreate("test").setSettings(settingsBuilder()
                .put(indexSettings())
                .put("index.analysis.analyzer.reverse.tokenizer", "standard")
                .putArray("index.analysis.analyzer.reverse.filter", "lowercase", "reverse")
                .put("index.analysis.analyzer.body.tokenizer", "standard")
                .putArray("index.analysis.analyzer.body.filter", "lowercase")
                .put("index.analysis.analyzer.bigram.tokenizer", "standard")
                .putArray("index.analysis.analyzer.bigram.filter", "my_shingle", "lowercase")
                .put("index.analysis.filter.my_shingle.type", "shingle")
                .put("index.analysis.filter.my_shingle.output_unigrams", false)
                .put("index.analysis.filter.my_shingle.min_shingle_size", 2)
                .put("index.analysis.filter.my_shingle.max_shingle_size", 2));
        XContentBuilder mapping = XContentFactory.jsonBuilder().startObject().startObject("type1")
                    .startObject("_all")
                        .field("store", "yes")
                        .field("termVector", "with_positions_offsets")
                    .endObject()
                    .startObject("properties")
                        .startObject("body").
                            field("type", "string").
                            field("analyzer", "body")
                        .endObject()
                        .startObject("body_reverse").
                            field("type", "string").
                            field("analyzer", "reverse")
                         .endObject()
                         .startObject("bigram").
                             field("type", "string").
                             field("analyzer", "bigram")
                         .endObject()
                     .endObject()
                .endObject().endObject();
        assertAcked(builder.addMapping("type1", mapping));
        ensureGreen();

        for (String line : readMarvelHeroNames()) {
            index("test", "type1", line, "body", line, "body_reverse", line, "bigram", line);
        }
        refresh();

        PhraseSuggestionBuilder phraseSuggest = phraseSuggestion("simple_phrase")
                .field("bigram").gramSize(2).analyzer("body")
                .addCandidateGenerator(candidateGenerator("body").minWordLength(1).suggestMode("always"))
                .size(1);
        Suggest searchSuggest = searchSuggest( "american ame", phraseSuggest);
        assertSuggestion(searchSuggest, 0, "simple_phrase", "american ace");
        assertThat(searchSuggest.getSuggestion("simple_phrase").getEntries().get(0).getText().string(), equalTo("american ame"));

        phraseSuggest.realWordErrorLikelihood(0.95f);
        searchSuggest = searchSuggest( "Xor the Got-Jewel", phraseSuggest);
        assertSuggestion(searchSuggest, 0, "simple_phrase", "xorr the god jewel");
        // Check the "text" field this one time.
        assertThat(searchSuggest.getSuggestion("simple_phrase").getEntries().get(0).getText().string(), equalTo("Xor the Got-Jewel"));

        // Ask for highlighting
        phraseSuggest.highlight("<em>", "</em>");
        searchSuggest = searchSuggest( "Xor the Got-Jewel", phraseSuggest);
        assertSuggestion(searchSuggest, 0, "simple_phrase", "xorr the god jewel");
        assertThat(searchSuggest.getSuggestion("simple_phrase").getEntries().get(0).getOptions().get(0).getHighlighted().string(), equalTo("<em>xorr</em> the <em>god</em> jewel"));

        // pass in a correct phrase
        phraseSuggest.highlight(null, null).confidence(0f).size(1).maxErrors(0.5f);
        searchSuggest = searchSuggest( "Xorr the God-Jewel", phraseSuggest);
        assertSuggestion(searchSuggest, 0, "simple_phrase", "xorr the god jewel");

        // pass in a correct phrase - set confidence to 2
        phraseSuggest.confidence(2f);
        searchSuggest = searchSuggest( "Xorr the God-Jewel", phraseSuggest);
        assertSuggestionSize(searchSuggest, 0, 0, "simple_phrase");

        // pass in a correct phrase - set confidence to 0.99
        phraseSuggest.confidence(0.99f);
        searchSuggest = searchSuggest( "Xorr the God-Jewel", phraseSuggest);
        assertSuggestion(searchSuggest, 0, "simple_phrase", "xorr the god jewel");

        //test reverse suggestions with pre & post filter
        phraseSuggest
            .addCandidateGenerator(candidateGenerator("body").minWordLength(1).suggestMode("always"))
            .addCandidateGenerator(candidateGenerator("body_reverse").minWordLength(1).suggestMode("always").preFilter("reverse").postFilter("reverse"));
        searchSuggest = searchSuggest( "xor the yod-Jewel", phraseSuggest);
        assertSuggestion(searchSuggest, 0, "simple_phrase", "xorr the god jewel");

        // set all mass to trigrams (not indexed)
        phraseSuggest.clearCandidateGenerators()
            .addCandidateGenerator(candidateGenerator("body").minWordLength(1).suggestMode("always"))
            .smoothingModel(new PhraseSuggestionBuilder.LinearInterpolation(1,0,0));
        searchSuggest = searchSuggest( "Xor the Got-Jewel", phraseSuggest);
        assertSuggestionSize(searchSuggest, 0, 0, "simple_phrase");

        // set all mass to bigrams
        phraseSuggest.smoothingModel(new PhraseSuggestionBuilder.LinearInterpolation(0,1,0));
        searchSuggest =  searchSuggest( "Xor the Got-Jewel", phraseSuggest);
        assertSuggestion(searchSuggest, 0, "simple_phrase", "xorr the god jewel");

        // distribute mass
        phraseSuggest.smoothingModel(new PhraseSuggestionBuilder.LinearInterpolation(0.4,0.4,0.2));
        searchSuggest = searchSuggest( "Xor the Got-Jewel", phraseSuggest);
        assertSuggestion(searchSuggest, 0, "simple_phrase", "xorr the god jewel");

        searchSuggest = searchSuggest( "american ame", phraseSuggest);
        assertSuggestion(searchSuggest, 0, "simple_phrase", "american ace");

        // try all smoothing methods
        phraseSuggest.smoothingModel(new PhraseSuggestionBuilder.LinearInterpolation(0.4,0.4,0.2));
        searchSuggest = searchSuggest( "Xor the Got-Jewel", phraseSuggest);
        assertSuggestion(searchSuggest, 0, "simple_phrase", "xorr the god jewel");

        phraseSuggest.smoothingModel(new PhraseSuggestionBuilder.Laplace(0.2));
        searchSuggest = searchSuggest( "Xor the Got-Jewel", phraseSuggest);
        assertSuggestion(searchSuggest, 0, "simple_phrase", "xorr the god jewel");

        phraseSuggest.smoothingModel(new PhraseSuggestionBuilder.StupidBackoff(0.1));
        searchSuggest = searchSuggest( "Xor the Got-Jewel", phraseSuggest);
        assertSuggestion(searchSuggest, 0, "simple_phrase", "xorr the god jewel");

        // check tokenLimit
        phraseSuggest.smoothingModel(null).tokenLimit(4);
        searchSuggest = searchSuggest( "Xor the Got-Jewel", phraseSuggest);
        assertSuggestionSize(searchSuggest, 0, 0, "simple_phrase");

        phraseSuggest.tokenLimit(15).smoothingModel(new PhraseSuggestionBuilder.StupidBackoff(0.1));
        searchSuggest = searchSuggest( "Xor the Got-Jewel Xor the Got-Jewel Xor the Got-Jewel", phraseSuggest);
        assertSuggestion(searchSuggest, 0, "simple_phrase", "xorr the god jewel xorr the god jewel xorr the god jewel");
        // Check the name this time because we're repeating it which is funky
        assertThat(searchSuggest.getSuggestion("simple_phrase").getEntries().get(0).getText().string(), equalTo("Xor the Got-Jewel Xor the Got-Jewel Xor the Got-Jewel"));
    }

<<<<<<< HEAD
=======
    private List<String> readMarvelHeroNames() throws IOException, URISyntaxException {
        return Files.readAllLines(PathUtils.get(SuggestSearchIT.class.getResource("/config/names.txt").toURI()), StandardCharsets.UTF_8);
    }

>>>>>>> e8d74bb9
    @Test
    public void testSizePararm() throws IOException {
        CreateIndexRequestBuilder builder = prepareCreate("test").setSettings(settingsBuilder()
                .put(SETTING_NUMBER_OF_SHARDS, 1)
                .put("index.analysis.analyzer.reverse.tokenizer", "standard")
                .putArray("index.analysis.analyzer.reverse.filter", "lowercase", "reverse")
                .put("index.analysis.analyzer.body.tokenizer", "standard")
                .putArray("index.analysis.analyzer.body.filter", "lowercase")
                .put("index.analysis.analyzer.bigram.tokenizer", "standard")
                .putArray("index.analysis.analyzer.bigram.filter", "my_shingle", "lowercase")
                .put("index.analysis.filter.my_shingle.type", "shingle")
                .put("index.analysis.filter.my_shingle.output_unigrams", false)
                .put("index.analysis.filter.my_shingle.min_shingle_size", 2)
                .put("index.analysis.filter.my_shingle.max_shingle_size", 2));

        XContentBuilder mapping = XContentFactory.jsonBuilder()
                .startObject()
                    .startObject("type1")
                        .startObject("_all")
                            .field("store", "yes")
                            .field("termVector", "with_positions_offsets")
                        .endObject()
                        .startObject("properties")
                            .startObject("body")
                                .field("type", "string")
                                .field("analyzer", "body")
                            .endObject()
                         .startObject("body_reverse")
                             .field("type", "string")
                             .field("analyzer", "reverse")
                         .endObject()
                         .startObject("bigram")
                             .field("type", "string")
                             .field("analyzer", "bigram")
                         .endObject()
                     .endObject()
                 .endObject()
             .endObject();
        assertAcked(builder.addMapping("type1", mapping));
        ensureGreen();

        String line = "xorr the god jewel";
        index("test", "type1", "1", "body", line, "body_reverse", line, "bigram", line);
        line = "I got it this time";
        index("test", "type1", "2", "body", line, "body_reverse", line, "bigram", line);
        refresh();

        PhraseSuggestionBuilder phraseSuggestion = phraseSuggestion("simple_phrase")
                .realWordErrorLikelihood(0.95f)
                .field("bigram")
                .gramSize(2)
                .analyzer("body")
                .addCandidateGenerator(candidateGenerator("body").minWordLength(1).prefixLength(1).suggestMode("always").size(1).accuracy(0.1f))
                .smoothingModel(new PhraseSuggestionBuilder.StupidBackoff(0.1))
                .maxErrors(1.0f)
                .size(5);
        Suggest searchSuggest = searchSuggest( "Xorr the Gut-Jewel", phraseSuggestion);
        assertSuggestionSize(searchSuggest, 0, 0, "simple_phrase");

        // we allow a size of 2 now on the shard generator level so "god" will be found since it's LD2
        phraseSuggestion.clearCandidateGenerators()
                .addCandidateGenerator(candidateGenerator("body").minWordLength(1).prefixLength(1).suggestMode("always").size(2).accuracy(0.1f));
        searchSuggest = searchSuggest( "Xorr the Gut-Jewel", phraseSuggestion);
        assertSuggestion(searchSuggest, 0, "simple_phrase", "xorr the god jewel");
    }

    @Test
    @Nightly
    public void testPhraseBoundaryCases() throws IOException, URISyntaxException {
        CreateIndexRequestBuilder builder = prepareCreate("test").setSettings(settingsBuilder()
                .put(indexSettings()).put(SETTING_NUMBER_OF_SHARDS, 1) // to get reliable statistics we should put this all into one shard
                .put("index.analysis.analyzer.body.tokenizer", "standard")
                .putArray("index.analysis.analyzer.body.filter", "lowercase")
                .put("index.analysis.analyzer.bigram.tokenizer", "standard")
                .putArray("index.analysis.analyzer.bigram.filter", "my_shingle", "lowercase")
                .put("index.analysis.analyzer.ngram.tokenizer", "standard")
                .putArray("index.analysis.analyzer.ngram.filter", "my_shingle2", "lowercase")
                .put("index.analysis.analyzer.myDefAnalyzer.tokenizer", "standard")
                .putArray("index.analysis.analyzer.myDefAnalyzer.filter", "shingle", "lowercase")
                .put("index.analysis.filter.my_shingle.type", "shingle")
                .put("index.analysis.filter.my_shingle.output_unigrams", false)
                .put("index.analysis.filter.my_shingle.min_shingle_size", 2)
                .put("index.analysis.filter.my_shingle.max_shingle_size", 2)
                .put("index.analysis.filter.my_shingle2.type", "shingle")
                .put("index.analysis.filter.my_shingle2.output_unigrams", true)
                .put("index.analysis.filter.my_shingle2.min_shingle_size", 2)
                .put("index.analysis.filter.my_shingle2.max_shingle_size", 2));

        XContentBuilder mapping = XContentFactory.jsonBuilder()
                    .startObject().startObject("type1")
                    .startObject("_all").field("store", "yes").field("termVector", "with_positions_offsets").endObject()
                .startObject("properties")
                .startObject("body").field("type", "string").field("analyzer", "body").endObject()
                .startObject("bigram").field("type", "string").field("analyzer", "bigram").endObject()
                .startObject("ngram").field("type", "string").field("analyzer", "ngram").endObject()
                .endObject()
                .endObject().endObject();
        assertAcked(builder.addMapping("type1", mapping));
        ensureGreen();

        for (String line : readMarvelHeroNames()) {
            index("test", "type1", line, "body", line, "bigram", line, "ngram", line);
        }
        refresh();

        NumShards numShards = getNumShards("test");

        // Lets make sure some things throw exceptions
        PhraseSuggestionBuilder phraseSuggestion = phraseSuggestion("simple_phrase")
                .field("bigram")
                .analyzer("body")
                .addCandidateGenerator(candidateGenerator("does_not_exist").minWordLength(1).suggestMode("always"))
                .realWordErrorLikelihood(0.95f)
                .maxErrors(0.5f)
                .size(1);
        try {
            searchSuggest( "Xor the Got-Jewel", numShards.numPrimaries, phraseSuggestion);
            fail("field does not exists");
        } catch (SearchPhaseExecutionException e) {}

        phraseSuggestion.clearCandidateGenerators().analyzer(null);
        try {
            searchSuggest( "Xor the Got-Jewel", numShards.numPrimaries, phraseSuggestion);
            fail("analyzer does only produce ngrams");
        } catch (SearchPhaseExecutionException e) {
        }

        phraseSuggestion.analyzer("bigram");
        try {
            searchSuggest( "Xor the Got-Jewel", numShards.numPrimaries, phraseSuggestion);
            fail("analyzer does only produce ngrams");
        } catch (SearchPhaseExecutionException e) {
        }

        // Now we'll make sure some things don't
        phraseSuggestion.forceUnigrams(false);
        searchSuggest( "Xor the Got-Jewel", phraseSuggestion);

        // Field doesn't produce unigrams but the analyzer does
        phraseSuggestion.forceUnigrams(true).field("bigram").analyzer("ngram");
        searchSuggest( "Xor the Got-Jewel",
                phraseSuggestion);

        phraseSuggestion.field("ngram").analyzer("myDefAnalyzer")
                .addCandidateGenerator(candidateGenerator("body").minWordLength(1).suggestMode("always"));
        Suggest suggest = searchSuggest( "Xor the Got-Jewel", phraseSuggestion);

        // "xorr the god jewel" and and "xorn the god jewel" have identical scores (we are only using unigrams to score), so we tie break by
        // earlier term (xorn):
        assertSuggestion(suggest, 0, "simple_phrase", "xorn the god jewel");

        phraseSuggestion.analyzer(null);
        suggest = searchSuggest( "Xor the Got-Jewel", phraseSuggestion);

        // In this case xorr has a better score than xorn because we set the field back to the default (my_shingle2) analyzer, so the
        // probability that the term is not in the dictionary but is NOT a misspelling is relatively high in this case compared to the
        // others that have no n-gram with the other terms in the phrase :) you can set this realWorldErrorLikelyhood
        assertSuggestion(suggest, 0, "simple_phrase", "xorr the god jewel");
    }

    @Test
    public void testDifferentShardSize() throws Exception {
        createIndex("test");
        ensureGreen();
        indexRandom(true, client().prepareIndex("test", "type1", "1").setSource("field1", "foobar1").setRouting("1"),
                client().prepareIndex("test", "type1", "2").setSource("field1", "foobar2").setRouting("2"),
                client().prepareIndex("test", "type1", "3").setSource("field1", "foobar3").setRouting("3"));

        Suggest suggest = searchSuggest( "foobar",
                termSuggestion("simple")
                        .size(10).minDocFreq(0).field("field1").suggestMode("always"));
        ElasticsearchAssertions.assertSuggestionSize(suggest, 0, 3, "simple");
    }

    @Test // see #3469
    public void testShardFailures() throws IOException, InterruptedException {
        CreateIndexRequestBuilder builder = prepareCreate("test").setSettings(settingsBuilder()
                .put(indexSettings())
                .put("index.analysis.analyzer.suggest.tokenizer", "standard")
                .putArray("index.analysis.analyzer.suggest.filter", "standard", "lowercase", "shingler")
                .put("index.analysis.filter.shingler.type", "shingle")
                .put("index.analysis.filter.shingler.min_shingle_size", 2)
                .put("index.analysis.filter.shingler.max_shingle_size", 5)
                .put("index.analysis.filter.shingler.output_unigrams", true));

        XContentBuilder mapping = XContentFactory.jsonBuilder().startObject().startObject("type2")
                .startObject("properties")
                    .startObject("name")
                        .field("type", "multi_field")
                        .startObject("fields")
                            .startObject("name")
                                .field("type", "string")
                                .field("analyzer", "suggest")
                            .endObject()
                        .endObject()
                    .endObject()
                .endObject()
                .endObject().endObject();
        assertAcked(builder.addMapping("type2", mapping));
        ensureGreen();

        index("test", "type2", "1", "foo", "bar");
        index("test", "type2", "2", "foo", "bar");
        index("test", "type2", "3", "foo", "bar");
        index("test", "type2", "4", "foo", "bar");
        index("test", "type2", "5", "foo", "bar");
        index("test", "type2", "1", "name", "Just testing the suggestions api");
        index("test", "type2", "2", "name", "An other title about equal length");
        // Note that the last document has to have about the same length as the other or cutoff rechecking will remove the useful suggestion.
        refresh();

        // When searching on a shard with a non existing mapping, we should fail
        SearchRequestBuilder request = client().prepareSearch().setSize(0)
                .suggest(
                        new SuggestBuilder().setText("tetsting sugestion").addSuggestion(
                                phraseSuggestion("did_you_mean").field("fielddoesnotexist").maxErrors(5.0f)));
        assertThrows(request, SearchPhaseExecutionException.class);

        // When searching on a shard which does not hold yet any document of an existing type, we should not fail
        SearchResponse searchResponse = client().prepareSearch().setSize(0)
                .suggest(
                        new SuggestBuilder().setText("tetsting sugestion").addSuggestion(
                                phraseSuggestion("did_you_mean").field("name").maxErrors(5.0f)))
            .get();
        ElasticsearchAssertions.assertNoFailures(searchResponse);
        ElasticsearchAssertions.assertSuggestion(searchResponse.getSuggest(), 0, 0, "did_you_mean", "testing suggestions");
    }

    @Test // see #3469
    public void testEmptyShards() throws IOException, InterruptedException {
        XContentBuilder mappingBuilder = XContentFactory.jsonBuilder().
                startObject().
                    startObject("type1").
                        startObject("properties").
                            startObject("name").
                                field("type", "multi_field").
                                startObject("fields").
                                    startObject("name").
                                        field("type", "string").
                                        field("analyzer", "suggest").
                                    endObject().
                                endObject().
                            endObject().
                        endObject().
                    endObject().
                endObject();
        assertAcked(prepareCreate("test").setSettings(settingsBuilder()
                .put(indexSettings())
                .put("index.analysis.analyzer.suggest.tokenizer", "standard")
                .putArray("index.analysis.analyzer.suggest.filter", "standard", "lowercase", "shingler")
                .put("index.analysis.filter.shingler.type", "shingle")
                .put("index.analysis.filter.shingler.min_shingle_size", 2)
                .put("index.analysis.filter.shingler.max_shingle_size", 5)
                .put("index.analysis.filter.shingler.output_unigrams", true)).addMapping("type1", mappingBuilder));
        ensureGreen();

        index("test", "type2", "1", "foo", "bar");
        index("test", "type2", "2", "foo", "bar");
        index("test", "type1", "1", "name", "Just testing the suggestions api");
        index("test", "type1", "2", "name", "An other title about equal length");
        refresh();

        SearchResponse searchResponse = client().prepareSearch()
                .setSize(0)
                .suggest(
                        new SuggestBuilder().setText("tetsting sugestion").addSuggestion(
                                phraseSuggestion("did_you_mean").field("name").maxErrors(5.0f)))
                .get();

        assertNoFailures(searchResponse);
        assertSuggestion(searchResponse.getSuggest(), 0, 0, "did_you_mean", "testing suggestions");
    }

    /**
     * Searching for a rare phrase shouldn't provide any suggestions if confidence &gt; 1.  This was possible before we rechecked the cutoff
     * score during the reduce phase.  Failures don't occur every time - maybe two out of five tries but we don't repeat it to save time.
     */
    @Test
    public void testSearchForRarePhrase() throws IOException {
        // If there isn't enough chaf per shard then shards can become unbalanced, making the cutoff recheck this is testing do more harm then good.
        int chafPerShard = 100;

        CreateIndexRequestBuilder builder = prepareCreate("test").setSettings(settingsBuilder()
                .put(indexSettings())
                .put("index.analysis.analyzer.body.tokenizer", "standard")
                .putArray("index.analysis.analyzer.body.filter", "lowercase", "my_shingle")
                .put("index.analysis.filter.my_shingle.type", "shingle")
                .put("index.analysis.filter.my_shingle.output_unigrams", true)
                .put("index.analysis.filter.my_shingle.min_shingle_size", 2)
                .put("index.analysis.filter.my_shingle.max_shingle_size", 2));

        XContentBuilder mapping = XContentFactory.jsonBuilder()
                .startObject()
                    .startObject("type1")
                        .startObject("_all")
                            .field("store", "yes")
                            .field("termVector", "with_positions_offsets")
                        .endObject()
                        .startObject("properties")
                            .startObject("body")
                                .field("type", "string")
                                .field("analyzer", "body")
                            .endObject()
                        .endObject()
                    .endObject()
                .endObject();
        assertAcked(builder.addMapping("type1", mapping));
        ensureGreen();

        NumShards test = getNumShards("test");

        List<String> phrases = new ArrayList<>();
        Collections.addAll(phrases, "nobel prize", "noble gases", "somethingelse prize", "pride and joy", "notes are fun");
        for (int i = 0; i < 8; i++) {
            phrases.add("noble somethingelse" + i);
        }
        for (int i = 0; i < test.numPrimaries * chafPerShard; i++) {
            phrases.add("chaff" + i);
        }
        for (String phrase: phrases) {
            index("test", "type1", phrase, "body", phrase);
        }
        refresh();

        Suggest searchSuggest = searchSuggest("nobel prize", phraseSuggestion("simple_phrase")
                .field("body")
                .addCandidateGenerator(PhraseSuggestionBuilder.candidateGenerator("body").minWordLength(1).suggestMode("always").maxTermFreq(.99f))
                .confidence(2f)
                .maxErrors(5f)
                .size(1));
        assertSuggestionSize(searchSuggest, 0, 0, "simple_phrase");

        searchSuggest = searchSuggest("noble prize", phraseSuggestion("simple_phrase")
                .field("body")
                .addCandidateGenerator(PhraseSuggestionBuilder.candidateGenerator("body").minWordLength(1).suggestMode("always").maxTermFreq(.99f))
                .confidence(2f)
                .maxErrors(5f)
                .size(1));
        assertSuggestion(searchSuggest, 0, 0, "simple_phrase", "nobel prize");
    }

    /**
     * If the suggester finds tons of options then picking the right one is slow without &lt;&lt;&lt;INSERT SOLUTION HERE&gt;&gt;&gt;.
     */
    @Test
    @Nightly
    public void suggestWithManyCandidates() throws InterruptedException, ExecutionException, IOException {
        CreateIndexRequestBuilder builder = prepareCreate("test").setSettings(settingsBuilder()
                .put(indexSettings())
                .put(SETTING_NUMBER_OF_SHARDS, 1) // A single shard will help to keep the tests repeatable.
                .put("index.analysis.analyzer.text.tokenizer", "standard")
                .putArray("index.analysis.analyzer.text.filter", "lowercase", "my_shingle")
                .put("index.analysis.filter.my_shingle.type", "shingle")
                .put("index.analysis.filter.my_shingle.output_unigrams", true)
                .put("index.analysis.filter.my_shingle.min_shingle_size", 2)
                .put("index.analysis.filter.my_shingle.max_shingle_size", 3));

        XContentBuilder mapping = XContentFactory.jsonBuilder()
                .startObject()
                    .startObject("type1")
                        .startObject("properties")
                            .startObject("title")
                                .field("type", "string")
                                .field("analyzer", "text")
                            .endObject()
                        .endObject()
                    .endObject()
                .endObject();
        assertAcked(builder.addMapping("type1", mapping));
        ensureGreen();

        List<String> titles = new ArrayList<>();

        // We're going to be searching for:
        //   united states house of representatives elections in washington 2006
        // But we need to make sure we generate a ton of suggestions so we add a bunch of candidates.
        // Many of these candidates are drawn from page names on English Wikipedia.

        // Tons of different options very near the exact query term
        titles.add("United States House of Representatives Elections in Washington 1789");
        for (int year = 1790; year < 2014; year+= 2) {
            titles.add("United States House of Representatives Elections in Washington " + year);
        }
        // Six of these are near enough to be viable suggestions, just not the top one

        // But we can't stop there!  Titles that are just a year are pretty common so lets just add one per year
        // since 0.  Why not?
        for (int year = 0; year < 2015; year++) {
            titles.add(Integer.toString(year));
        }
        // That ought to provide more less good candidates for the last term

        // Now remove or add plural copies of every term we can
        titles.add("State");
        titles.add("Houses of Parliament");
        titles.add("Representative Government");
        titles.add("Election");

        // Now some possessive
        titles.add("Washington's Birthday");

        // And some conjugation
        titles.add("Unified Modeling Language");
        titles.add("Unite Against Fascism");
        titles.add("Stated Income Tax");
        titles.add("Media organizations housed within colleges");

        // And other stuff
        titles.add("Untied shoelaces");
        titles.add("Unit circle");
        titles.add("Untitled");
        titles.add("Unicef");
        titles.add("Unrated");
        titles.add("UniRed");
        titles.add("Jalan Uniten–Dengkil"); // Highway in Malaysia
        titles.add("UNITAS");
        titles.add("UNITER");
        titles.add("Un-Led-Ed");
        titles.add("STATS LLC");
        titles.add("Staples");
        titles.add("Skates");
        titles.add("Statues of the Liberators");
        titles.add("Staten Island");
        titles.add("Statens Museum for Kunst");
        titles.add("Hause"); // The last name or the German word, whichever.
        titles.add("Hose");
        titles.add("Hoses");
        titles.add("Howse Peak");
        titles.add("The Hoose-Gow");
        titles.add("Hooser");
        titles.add("Electron");
        titles.add("Electors");
        titles.add("Evictions");
        titles.add("Coronal mass ejection");
        titles.add("Wasington"); // A film?
        titles.add("Warrington"); // A town in England
        titles.add("Waddington"); // Lots of places have this name
        titles.add("Watlington"); // Ditto
        titles.add("Waplington"); // Yup, also a town
        titles.add("Washing of the Spears"); // Book

        for (char c = 'A'; c <= 'Z'; c++) {
            // Can't forget lists, glorious lists!
            titles.add("List of former members of the United States House of Representatives (" + c + ")");

            // Lots of people are named Washington <Middle Initial>. LastName
            titles.add("Washington " + c + ". Lastname");

            // Lets just add some more to be evil
            titles.add("United " + c);
            titles.add("States " + c);
            titles.add("House " + c);
            titles.add("Elections " + c);
            titles.add("2006 " + c);
            titles.add(c + " United");
            titles.add(c + " States");
            titles.add(c + " House");
            titles.add(c + " Elections");
            titles.add(c + " 2006");
        }

        List<IndexRequestBuilder> builders = new ArrayList<>();
        for (String title: titles) {
            builders.add(client().prepareIndex("test", "type1").setSource("title", title));
        }
        indexRandom(true, builders);

        PhraseSuggestionBuilder suggest = phraseSuggestion("title")
                .field("title")
                .addCandidateGenerator(PhraseSuggestionBuilder.candidateGenerator("title")
                        .suggestMode("always")
                        .maxTermFreq(.99f)
                        .size(1000) // Setting a silly high size helps of generate a larger list of candidates for testing.
                        .maxInspections(1000) // This too
                )
                .confidence(0f)
                .maxErrors(2f)
                .shardSize(30000)
                .size(30000);
        Suggest searchSuggest = searchSuggest("united states house of representatives elections in washington 2006", suggest);
        assertSuggestion(searchSuggest, 0, 0, "title", "united states house of representatives elections in washington 2006");
        assertSuggestionSize(searchSuggest, 0, 25480, "title");  // Just to prove that we've run through a ton of options

        suggest.size(1);
        long start = System.currentTimeMillis();
        searchSuggest = searchSuggest("united states house of representatives elections in washington 2006", suggest);
        long total = System.currentTimeMillis() - start;
        assertSuggestion(searchSuggest, 0, 0, "title", "united states house of representatives elections in washington 2006");
        // assertThat(total, lessThan(1000L)); // Takes many seconds without fix - just for debugging
    }

    @Test
    public void testPhraseSuggesterCollate() throws InterruptedException, ExecutionException, IOException {
        CreateIndexRequestBuilder builder = prepareCreate("test").setSettings(settingsBuilder()
                .put(indexSettings())
                .put(SETTING_NUMBER_OF_SHARDS, 1) // A single shard will help to keep the tests repeatable.
                .put("index.analysis.analyzer.text.tokenizer", "standard")
                .putArray("index.analysis.analyzer.text.filter", "lowercase", "my_shingle")
                .put("index.analysis.filter.my_shingle.type", "shingle")
                .put("index.analysis.filter.my_shingle.output_unigrams", true)
                .put("index.analysis.filter.my_shingle.min_shingle_size", 2)
                .put("index.analysis.filter.my_shingle.max_shingle_size", 3));

        XContentBuilder mapping = XContentFactory.jsonBuilder()
                .startObject()
                .startObject("type1")
                .startObject("properties")
                .startObject("title")
                .field("type", "string")
                .field("analyzer", "text")
                .endObject()
                .endObject()
                .endObject()
                .endObject();
        assertAcked(builder.addMapping("type1", mapping));
        ensureGreen();

        List<String> titles = new ArrayList<>();

        titles.add("United States House of Representatives Elections in Washington 2006");
        titles.add("United States House of Representatives Elections in Washington 2005");
        titles.add("State");
        titles.add("Houses of Parliament");
        titles.add("Representative Government");
        titles.add("Election");

        List<IndexRequestBuilder> builders = new ArrayList<>();
        for (String title: titles) {
            builders.add(client().prepareIndex("test", "type1").setSource("title", title));
        }
        indexRandom(true, builders);

        // suggest without collate
        PhraseSuggestionBuilder suggest = phraseSuggestion("title")
                .field("title")
                .addCandidateGenerator(PhraseSuggestionBuilder.candidateGenerator("title")
                        .suggestMode("always")
                        .maxTermFreq(.99f)
                        .size(10)
                        .maxInspections(200)
                )
                .confidence(0f)
                .maxErrors(2f)
                .shardSize(30000)
                .size(10);
        Suggest searchSuggest = searchSuggest("united states house of representatives elections in washington 2006", suggest);
        assertSuggestionSize(searchSuggest, 0, 10, "title");

        // suggest with collate
        String filterString = XContentFactory.jsonBuilder()
                    .startObject()
                        .startObject("match_phrase")
                            .field("title", "{{suggestion}}")
                        .endObject()
                    .endObject()
                .string();
        PhraseSuggestionBuilder filteredQuerySuggest = suggest.collateQuery(filterString);
        searchSuggest = searchSuggest("united states house of representatives elections in washington 2006", filteredQuerySuggest);
        assertSuggestionSize(searchSuggest, 0, 2, "title");

        // collate suggest with no result (boundary case)
        searchSuggest = searchSuggest("Elections of Representatives Parliament", filteredQuerySuggest);
        assertSuggestionSize(searchSuggest, 0, 0, "title");

        NumShards numShards = getNumShards("test");

        // collate suggest with bad query
        String incorrectFilterString = XContentFactory.jsonBuilder()
                .startObject()
                    .startObject("test")
                        .field("title", "{{suggestion}}")
                    .endObject()
                .endObject()
                .string();
        PhraseSuggestionBuilder incorrectFilteredSuggest = suggest.collateQuery(incorrectFilterString);
        try {
            searchSuggest("united states house of representatives elections in washington 2006", numShards.numPrimaries, incorrectFilteredSuggest);
            fail("Post query error has been swallowed");
        } catch(ElasticsearchException e) {
            // expected
        }

        // suggest with collation
        String filterStringAsFilter = XContentFactory.jsonBuilder()
                .startObject()
                .startObject("match_phrase")
                .field("title", "{{suggestion}}")
                .endObject()
                .endObject()
                .string();

        PhraseSuggestionBuilder filteredFilterSuggest = suggest.collateQuery(filterStringAsFilter);
        searchSuggest = searchSuggest("united states house of representatives elections in washington 2006", filteredFilterSuggest);
        assertSuggestionSize(searchSuggest, 0, 2, "title");

        // collate suggest with bad query
        String filterStr = XContentFactory.jsonBuilder()
                .startObject()
                .startObject("pprefix")
                        .field("title", "{{suggestion}}")
                .endObject()
                .endObject()
                .string();

        PhraseSuggestionBuilder in = suggest.collateQuery(filterStr);
        try {
            searchSuggest("united states house of representatives elections in washington 2006", numShards.numPrimaries, in);
            fail("Post filter error has been swallowed");
        } catch(ElasticsearchException e) {
            //expected
        }

        // collate script failure due to no additional params
        String collateWithParams = XContentFactory.jsonBuilder()
                .startObject()
                .startObject("{{query_type}}")
                    .field("{{query_field}}", "{{suggestion}}")
                .endObject()
                .endObject()
                .string();


        PhraseSuggestionBuilder phraseSuggestWithNoParams = suggest.collateQuery(collateWithParams);
        try {
            searchSuggest("united states house of representatives elections in washington 2006", numShards.numPrimaries, phraseSuggestWithNoParams);
            fail("Malformed query (lack of additional params) should fail");
        } catch (ElasticsearchException e) {
            // expected
        }

        // collate script with additional params
        Map<String, Object> params = new HashMap<>();
        params.put("query_type", "match_phrase");
        params.put("query_field", "title");

        PhraseSuggestionBuilder phraseSuggestWithParams = suggest.collateQuery(collateWithParams).collateParams(params);
        searchSuggest = searchSuggest("united states house of representatives elections in washington 2006", phraseSuggestWithParams);
        assertSuggestionSize(searchSuggest, 0, 2, "title");

        // collate query request with prune set to true
        PhraseSuggestionBuilder phraseSuggestWithParamsAndReturn = suggest.collateQuery(collateWithParams).collateParams(params).collatePrune(true);
        searchSuggest = searchSuggest("united states house of representatives elections in washington 2006", phraseSuggestWithParamsAndReturn);
        assertSuggestionSize(searchSuggest, 0, 10, "title");
        assertSuggestionPhraseCollateMatchExists(searchSuggest, "title", 2);
    }

    protected Suggest searchSuggest(SuggestionBuilder<?>... suggestion) {
        return searchSuggest(null, suggestion);
    }

    protected Suggest searchSuggest(String suggestText, SuggestionBuilder<?>... suggestions) {
        return searchSuggest(suggestText, 0, suggestions);
    }

    protected Suggest searchSuggest(String suggestText, int expectShardsFailed, SuggestionBuilder<?>... suggestions) {
        if (randomBoolean()) {
            SearchRequestBuilder builder = client().prepareSearch().setSize(0);
            SuggestBuilder suggestBuilder = new SuggestBuilder();
            if (suggestText != null) {
                suggestBuilder.setText(suggestText);
            }
            for (SuggestionBuilder<?> suggestion : suggestions) {
                suggestBuilder.addSuggestion(suggestion);
            }
            builder.suggest(suggestBuilder);
            SearchResponse actionGet = builder.execute().actionGet();
            assertThat(Arrays.toString(actionGet.getShardFailures()), actionGet.getFailedShards(), equalTo(expectShardsFailed));
            return actionGet.getSuggest();
        } else {
            SuggestRequestBuilder builder = client().prepareSuggest();
            if (suggestText != null) {
                builder.setSuggestText(suggestText);
            }
            for (SuggestionBuilder<?> suggestion : suggestions) {
                builder.addSuggestion(suggestion);
            }

            SuggestResponse actionGet = builder.execute().actionGet();
            assertThat(Arrays.toString(actionGet.getShardFailures()), actionGet.getFailedShards(), equalTo(expectShardsFailed));
            if (expectShardsFailed > 0) {
                throw new SearchPhaseExecutionException("suggest", "Suggest execution failed", new ShardSearchFailure[0]);
            }
            return actionGet.getSuggest();
        }
    }
}<|MERGE_RESOLUTION|>--- conflicted
+++ resolved
@@ -19,11 +19,7 @@
 
 package org.elasticsearch.search.suggest;
 
-<<<<<<< HEAD
-import com.google.common.io.Resources;
-
-=======
->>>>>>> e8d74bb9
+
 import org.elasticsearch.ElasticsearchException;
 import org.elasticsearch.action.admin.indices.create.CreateIndexRequestBuilder;
 import org.elasticsearch.action.index.IndexRequestBuilder;
@@ -46,20 +42,10 @@
 import org.junit.Test;
 
 import java.io.IOException;
-<<<<<<< HEAD
-import java.nio.charset.StandardCharsets;
-import java.util.ArrayList;
-import java.util.Arrays;
-import java.util.Collections;
-import java.util.HashMap;
-import java.util.List;
-import java.util.Map;
-=======
 import java.net.URISyntaxException;
 import java.nio.charset.StandardCharsets;
 import java.nio.file.Files;
 import java.util.*;
->>>>>>> e8d74bb9
 import java.util.concurrent.ExecutionException;
 
 import static org.elasticsearch.cluster.metadata.IndexMetaData.SETTING_NUMBER_OF_REPLICAS;
@@ -189,7 +175,7 @@
                 .put("index.analysis.filter.shingler.type", "shingle")
                 .put("index.analysis.filter.shingler.min_shingle_size", 2)
                 .put("index.analysis.filter.shingler.max_shingle_size", 3));
-
+        
         XContentBuilder mapping = XContentFactory.jsonBuilder().startObject().startObject("type1")
                 .startObject("properties")
                 .startObject("name")
@@ -209,7 +195,7 @@
                 .endObject().endObject();
         assertAcked(builder.addMapping("type1", mapping));
         ensureGreen();
-
+        
 
         index("test", "type1", "1", "name", "I like iced tea");
         index("test", "type1", "2", "name", "I like tea.");
@@ -227,7 +213,7 @@
         searchSuggest = searchSuggest( "ice tea", phraseSuggestion);
         assertSuggestionSize(searchSuggest, 0, 0, "did_you_mean");
     }
-
+    
     @Test // see #2729
     public void testSizeOneShard() throws Exception {
         prepareCreate("test").setSettings(
@@ -242,7 +228,7 @@
 
         SearchResponse search = client().prepareSearch().setQuery(matchQuery("text", "spellchecker")).get();
         assertThat("didn't ask for suggestions but got some", search.getSuggest(), nullValue());
-
+        
         TermSuggestionBuilder termSuggestion = termSuggestion("test")
                 .suggestMode("always") // Always, otherwise the results can vary between requests.
                 .text("abcd")
@@ -255,7 +241,7 @@
         suggest = searchSuggest( termSuggestion);
         assertSuggestion(suggest, 0, "test", 5, "abc0");
     }
-
+    
     @Test
     public void testUnmappedField() throws IOException, InterruptedException, ExecutionException {
         CreateIndexRequestBuilder builder = prepareCreate("test").setSettings(settingsBuilder()
@@ -319,10 +305,10 @@
         index("test", "type1", "3", "text", "abbd");
         index("test", "type1", "4", "text", "abcc");
         refresh();
-
+        
         SearchResponse search = client().prepareSearch().setQuery(matchQuery("text", "spellcecker")).get();
         assertThat("didn't ask for suggestions but got some", search.getSuggest(), nullValue());
-
+        
         TermSuggestionBuilder termSuggest = termSuggestion("test")
                 .suggestMode("always") // Always, otherwise the results can vary between requests.
                 .text("abcd")
@@ -434,7 +420,7 @@
         // assertThat(suggest.get(3).getSuggestedWords().get("prefix_abcd").get(4).getTerm(), equalTo("prefix_abcc"));
         // assertThat(suggest.get(3).getSuggestedWords().get("prefix_abcd").get(4).getTerm(), equalTo("prefix_accd"));
     }
-
+    
     @Test // see #2817
     public void testStopwordsOnlyPhraseSuggest() throws IOException {
         assertAcked(prepareCreate("test").addMapping("typ1", "body", "type=string,analyzer=stopwd").setSettings(
@@ -452,7 +438,7 @@
                         .size(1));
         assertSuggestionSize(searchSuggest, 0, 0, "simple_phrase");
     }
-
+    
     @Test
     public void testPrefixLength() throws IOException {  // Stopped here
         CreateIndexRequestBuilder builder = prepareCreate("test").setSettings(settingsBuilder()
@@ -488,14 +474,14 @@
                         .addCandidateGenerator(PhraseSuggestionBuilder.candidateGenerator("body").prefixLength(4).minWordLength(1).suggestMode("always"))
                         .size(1).confidence(1.0f));
         assertSuggestion(searchSuggest, 0, "simple_phrase", "hello words");
-
+        
         searchSuggest = searchSuggest( "hello word",
                 phraseSuggestion("simple_phrase").field("body")
                         .addCandidateGenerator(PhraseSuggestionBuilder.candidateGenerator("body").prefixLength(2).minWordLength(1).suggestMode("always"))
                         .size(1).confidence(1.0f));
         assertSuggestion(searchSuggest, 0, "simple_phrase", "hello world");
     }
-
+    
     @Test
     @Nightly
     public void testMarvelHerosPhraseSuggest() throws IOException, URISyntaxException {
@@ -600,7 +586,7 @@
 
         searchSuggest = searchSuggest( "american ame", phraseSuggest);
         assertSuggestion(searchSuggest, 0, "simple_phrase", "american ace");
-
+        
         // try all smoothing methods
         phraseSuggest.smoothingModel(new PhraseSuggestionBuilder.LinearInterpolation(0.4,0.4,0.2));
         searchSuggest = searchSuggest( "Xor the Got-Jewel", phraseSuggest);
@@ -625,14 +611,11 @@
         // Check the name this time because we're repeating it which is funky
         assertThat(searchSuggest.getSuggestion("simple_phrase").getEntries().get(0).getText().string(), equalTo("Xor the Got-Jewel Xor the Got-Jewel Xor the Got-Jewel"));
     }
-
-<<<<<<< HEAD
-=======
+    
     private List<String> readMarvelHeroNames() throws IOException, URISyntaxException {
         return Files.readAllLines(PathUtils.get(SuggestSearchIT.class.getResource("/config/names.txt").toURI()), StandardCharsets.UTF_8);
     }
 
->>>>>>> e8d74bb9
     @Test
     public void testSizePararm() throws IOException {
         CreateIndexRequestBuilder builder = prepareCreate("test").setSettings(settingsBuilder()
@@ -647,7 +630,7 @@
                 .put("index.analysis.filter.my_shingle.output_unigrams", false)
                 .put("index.analysis.filter.my_shingle.min_shingle_size", 2)
                 .put("index.analysis.filter.my_shingle.max_shingle_size", 2));
-
+        
         XContentBuilder mapping = XContentFactory.jsonBuilder()
                 .startObject()
                     .startObject("type1")
@@ -720,7 +703,7 @@
                 .put("index.analysis.filter.my_shingle2.output_unigrams", true)
                 .put("index.analysis.filter.my_shingle2.min_shingle_size", 2)
                 .put("index.analysis.filter.my_shingle2.max_shingle_size", 2));
-
+        
         XContentBuilder mapping = XContentFactory.jsonBuilder()
                     .startObject().startObject("type1")
                     .startObject("_all").field("store", "yes").field("termVector", "with_positions_offsets").endObject()
