/*
 * Copyright Elasticsearch B.V. and/or licensed to Elasticsearch B.V. under one
 * or more contributor license agreements. Licensed under the "Elastic License
 * 2.0", the "GNU Affero General Public License v3.0 only", and the "Server Side
 * Public License v 1"; you may not use this file except in compliance with, at
 * your election, the "Elastic License 2.0", the "GNU Affero General Public
 * License v3.0 only", or the "Server Side Public License, v 1".
 */

package org.elasticsearch.action.admin.cluster.reroute;

import org.apache.logging.log4j.LogManager;
import org.apache.logging.log4j.Logger;
import org.elasticsearch.ExceptionsHelper;
import org.elasticsearch.action.ActionListener;
import org.elasticsearch.action.ActionListenerResponseHandler;
import org.elasticsearch.action.ActionType;
import org.elasticsearch.action.admin.indices.shards.IndicesShardStoresRequest;
import org.elasticsearch.action.admin.indices.shards.IndicesShardStoresResponse;
import org.elasticsearch.action.admin.indices.shards.TransportIndicesShardStoresAction;
import org.elasticsearch.action.support.ActionFilters;
import org.elasticsearch.action.support.master.TransportMasterNodeAction;
import org.elasticsearch.cluster.ClusterState;
import org.elasticsearch.cluster.ClusterStateAckListener;
import org.elasticsearch.cluster.ClusterStateUpdateTask;
import org.elasticsearch.cluster.block.ClusterBlockException;
import org.elasticsearch.cluster.block.ClusterBlockLevel;
<<<<<<< HEAD
import org.elasticsearch.cluster.metadata.IndexNameExpressionResolver;
import org.elasticsearch.cluster.metadata.ProjectId;
=======
>>>>>>> 6315b8a8
import org.elasticsearch.cluster.node.DiscoveryNode;
import org.elasticsearch.cluster.project.ProjectResolver;
import org.elasticsearch.cluster.routing.allocation.AllocationService;
import org.elasticsearch.cluster.routing.allocation.RoutingExplanations;
import org.elasticsearch.cluster.routing.allocation.allocator.AllocationActionListener;
import org.elasticsearch.cluster.routing.allocation.command.AbstractAllocateAllocationCommand;
import org.elasticsearch.cluster.routing.allocation.command.AllocateStalePrimaryAllocationCommand;
import org.elasticsearch.cluster.routing.allocation.command.AllocationCommand;
import org.elasticsearch.cluster.service.ClusterService;
import org.elasticsearch.common.Priority;
import org.elasticsearch.common.Strings;
import org.elasticsearch.common.util.concurrent.EsExecutors;
import org.elasticsearch.common.util.concurrent.ThreadContext;
import org.elasticsearch.core.FixForMultiProject;
import org.elasticsearch.core.SuppressForbidden;
import org.elasticsearch.core.TimeValue;
import org.elasticsearch.injection.guice.Inject;
import org.elasticsearch.tasks.Task;
import org.elasticsearch.threadpool.ThreadPool;
import org.elasticsearch.transport.TransportResponseHandler;
import org.elasticsearch.transport.TransportService;

import java.util.ArrayList;
import java.util.HashMap;
import java.util.List;
import java.util.Map;

public class TransportClusterRerouteAction extends TransportMasterNodeAction<ClusterRerouteRequest, ClusterRerouteResponse> {

    public static final ActionType<ClusterRerouteResponse> TYPE = new ActionType<>("cluster:admin/reroute");
    private static final Logger logger = LogManager.getLogger(TransportClusterRerouteAction.class);

    private final AllocationService allocationService;
    private final ProjectResolver projectResolver;

    @Inject
    public TransportClusterRerouteAction(
        TransportService transportService,
        ClusterService clusterService,
        ThreadPool threadPool,
        AllocationService allocationService,
<<<<<<< HEAD
        ActionFilters actionFilters,
        IndexNameExpressionResolver indexNameExpressionResolver,
        ProjectResolver projectResolver
=======
        ActionFilters actionFilters
>>>>>>> 6315b8a8
    ) {
        super(
            TYPE.name(),
            transportService,
            clusterService,
            threadPool,
            actionFilters,
            ClusterRerouteRequest::new,
            ClusterRerouteResponse::new,
            EsExecutors.DIRECT_EXECUTOR_SERVICE
        );
        this.allocationService = allocationService;
        this.projectResolver = projectResolver;
    }

    @Override
    protected ClusterBlockException checkBlock(ClusterRerouteRequest request, ClusterState state) {
        return state.blocks().globalBlockedException(ClusterBlockLevel.METADATA_WRITE);
    }

    @Override
    protected void masterOperation(
        Task task,
        final ClusterRerouteRequest request,
        final ClusterState state,
        final ActionListener<ClusterRerouteResponse> listener
    ) {
        validateRequest(request);
        Map<String, List<AbstractAllocateAllocationCommand>> stalePrimaryAllocations = new HashMap<>();
        for (AllocationCommand command : request.getCommands().commands()) {
            if (command instanceof final AllocateStalePrimaryAllocationCommand cmd) {
                stalePrimaryAllocations.computeIfAbsent(cmd.index(), k -> new ArrayList<>()).add(cmd);
            }
        }
        if (stalePrimaryAllocations.isEmpty()) {
            submitStateUpdate(request, listener);
        } else {
            verifyThenSubmitUpdate(request, listener, stalePrimaryAllocations);
        }
    }

    @FixForMultiProject(description = "consider moving the validation to ActionRequest#validate")
    private void validateRequest(ClusterRerouteRequest request) {
        if (projectResolver.supportsMultipleProjects() && request.isRetryFailed() && request.getCommands().commands().isEmpty() == false) {
            throw new IllegalArgumentException(
                "cannot use 'retry_failed' query parameter with allocation-commands together in a cluster that supports multiple projects."
            );
        }

        final ProjectId projectId = projectResolver.getProjectId();
        if (request.getCommands().commands().stream().allMatch(command -> projectId.equals(command.projectId())) == false) {
            final String message = "inconsistent project-id: expected "
                + projectId
                + " but got "
                + request.getCommands().commands().stream().map(AllocationCommand::projectId).toList();
            throw new IllegalStateException(message);
        }
    }

    private void verifyThenSubmitUpdate(
        ClusterRerouteRequest request,
        ActionListener<ClusterRerouteResponse> listener,
        Map<String, List<AbstractAllocateAllocationCommand>> stalePrimaryAllocations
    ) {
        transportService.sendRequest(
            transportService.getLocalNode(),
            TransportIndicesShardStoresAction.TYPE.name(),
            new IndicesShardStoresRequest().indices(stalePrimaryAllocations.keySet().toArray(Strings.EMPTY_ARRAY)),
            new ActionListenerResponseHandler<>(listener.delegateFailureAndWrap((delegate, response) -> {
                Map<String, Map<Integer, List<IndicesShardStoresResponse.StoreStatus>>> status = response.getStoreStatuses();
                Exception e = null;
                for (Map.Entry<String, List<AbstractAllocateAllocationCommand>> entry : stalePrimaryAllocations.entrySet()) {
                    final String index = entry.getKey();
                    final Map<Integer, List<IndicesShardStoresResponse.StoreStatus>> indexStatus = status.get(index);
                    if (indexStatus == null) {
                        // The index in the stale primary allocation request was green and hence filtered out by the store status
                        // request. We ignore it here since the relevant exception will be thrown by the reroute action later on.
                        continue;
                    }
                    for (AbstractAllocateAllocationCommand command : entry.getValue()) {
                        final List<IndicesShardStoresResponse.StoreStatus> shardStatus = indexStatus.get(command.shardId());
                        if (shardStatus == null || shardStatus.isEmpty()) {
                            e = ExceptionsHelper.useOrSuppress(
                                e,
                                new IllegalArgumentException(
                                    "No data for shard [" + command.shardId() + "] of index [" + index + "] found on any node"
                                )
                            );
                        } else if (shardStatus.stream().noneMatch(storeStatus -> {
                            final DiscoveryNode node = storeStatus.getNode();
                            final String nodeInCommand = command.node();
                            return nodeInCommand.equals(node.getName()) || nodeInCommand.equals(node.getId());
                        })) {
                            e = ExceptionsHelper.useOrSuppress(
                                e,
                                new IllegalArgumentException(
                                    "No data for shard ["
                                        + command.shardId()
                                        + "] of index ["
                                        + index
                                        + "] found on node ["
                                        + command.node()
                                        + ']'
                                )
                            );
                        }
                    }
                }
                if (e == null) {
                    submitStateUpdate(request, delegate);
                } else {
                    delegate.onFailure(e);
                }
            }), IndicesShardStoresResponse::new, TransportResponseHandler.TRANSPORT_WORKER)
        );
    }

    private static final String TASK_SOURCE = "cluster_reroute (api)";

    private void submitStateUpdate(final ClusterRerouteRequest request, final ActionListener<ClusterRerouteResponse> listener) {
        submitUnbatchedTask(
            TASK_SOURCE,
            new ClusterRerouteResponseAckedClusterStateUpdateTask(
                logger,
                allocationService,
                threadPool.getThreadContext(),
                request,
                listener.map(response -> {
                    if (request.dryRun() == false) {
                        response.getExplanations().getYesDecisionMessages().forEach(logger::info);
                    }
                    return response;
                })
            )
        );
    }

    @SuppressForbidden(reason = "legacy usage of unbatched task") // TODO add support for batching here
    private void submitUnbatchedTask(@SuppressWarnings("SameParameterValue") String source, ClusterStateUpdateTask task) {
        clusterService.submitUnbatchedStateUpdateTask(source, task);
    }

    static class ClusterRerouteResponseAckedClusterStateUpdateTask extends ClusterStateUpdateTask implements ClusterStateAckListener {

        private final ClusterRerouteRequest request;
        private final AllocationActionListener<ClusterRerouteResponse> listener;
        private final Logger logger;
        private final AllocationService allocationService;
        private volatile ClusterState clusterStateToSend;
        private volatile RoutingExplanations explanations;

        ClusterRerouteResponseAckedClusterStateUpdateTask(
            Logger logger,
            AllocationService allocationService,
            ThreadContext context,
            ClusterRerouteRequest request,
            ActionListener<ClusterRerouteResponse> listener
        ) {
            super(Priority.IMMEDIATE);
            this.request = request;
            this.listener = new AllocationActionListener<>(listener, context);
            this.logger = logger;
            this.allocationService = allocationService;
        }

        @Override
        public boolean mustAck(DiscoveryNode discoveryNode) {
            return true;
        }

        @Override
        public TimeValue ackTimeout() {
            return request.ackTimeout();
        }

        @Override
        public void onAllNodesAcked() {
            listener.clusterStateUpdate().onResponse(new ClusterRerouteResponse(true, clusterStateToSend, explanations));
        }

        @Override
        public void onAckFailure(Exception e) {
            listener.clusterStateUpdate().onResponse(new ClusterRerouteResponse(false, clusterStateToSend, explanations));
        }

        @Override
        public void onAckTimeout() {
            listener.clusterStateUpdate().onResponse(new ClusterRerouteResponse(false, clusterStateToSend, new RoutingExplanations()));
        }

        @Override
        public void onFailure(Exception e) {
            logger.debug("failed to perform [" + TASK_SOURCE + "]", e);
            listener.clusterStateUpdate().onFailure(e);
        }

        @Override
        public ClusterState execute(ClusterState currentState) {
            var result = allocationService.reroute(
                currentState,
                request.getCommands(),
                request.explain(),
                request.isRetryFailed(),
                request.dryRun(),
                listener.reroute()
            );
            clusterStateToSend = result.clusterState();
            explanations = result.explanations();
            return request.dryRun() ? currentState : result.clusterState();
        }
    }
}<|MERGE_RESOLUTION|>--- conflicted
+++ resolved
@@ -25,11 +25,7 @@
 import org.elasticsearch.cluster.ClusterStateUpdateTask;
 import org.elasticsearch.cluster.block.ClusterBlockException;
 import org.elasticsearch.cluster.block.ClusterBlockLevel;
-<<<<<<< HEAD
-import org.elasticsearch.cluster.metadata.IndexNameExpressionResolver;
 import org.elasticsearch.cluster.metadata.ProjectId;
-=======
->>>>>>> 6315b8a8
 import org.elasticsearch.cluster.node.DiscoveryNode;
 import org.elasticsearch.cluster.project.ProjectResolver;
 import org.elasticsearch.cluster.routing.allocation.AllocationService;
@@ -71,13 +67,8 @@
         ClusterService clusterService,
         ThreadPool threadPool,
         AllocationService allocationService,
-<<<<<<< HEAD
         ActionFilters actionFilters,
-        IndexNameExpressionResolver indexNameExpressionResolver,
         ProjectResolver projectResolver
-=======
-        ActionFilters actionFilters
->>>>>>> 6315b8a8
     ) {
         super(
             TYPE.name(),
