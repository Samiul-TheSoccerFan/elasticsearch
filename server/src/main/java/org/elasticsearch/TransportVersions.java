/*
 * Copyright Elasticsearch B.V. and/or licensed to Elasticsearch B.V. under one
 * or more contributor license agreements. Licensed under the "Elastic License
 * 2.0", the "GNU Affero General Public License v3.0 only", and the "Server Side
 * Public License v 1"; you may not use this file except in compliance with, at
 * your election, the "Elastic License 2.0", the "GNU Affero General Public
 * License v3.0 only", or the "Server Side Public License, v 1".
 */

package org.elasticsearch;

import org.elasticsearch.core.Assertions;

import java.lang.reflect.Field;
import java.util.ArrayList;
import java.util.Collections;
import java.util.HashMap;
import java.util.List;
import java.util.Map;
import java.util.Set;
import java.util.TreeSet;

/**
 * <p>Transport version is used to coordinate compatible wire protocol communication between nodes, at a fine-grained level.  This replaces
 * and supersedes the old Version constants.</p>
 *
 * <p>Before adding a new version constant, please read the block comment at the end of the list of constants.</p>
 */
public class TransportVersions {

    /*
     * NOTE: IntelliJ lies!
     * This map is used during class construction, referenced by the registerTransportVersion method.
     * When all the transport version constants have been registered, the map is cleared & never touched again.
     */
    static TreeSet<Integer> IDS = new TreeSet<>();

    static TransportVersion def(int id) {
        if (IDS == null) throw new IllegalStateException("The IDS map needs to be present to call this method");

        if (IDS.add(id) == false) {
            throw new IllegalArgumentException("Version id " + id + " defined twice");
        }
        if (id < IDS.last()) {
            throw new IllegalArgumentException("Version id " + id + " is not defined in the right location. Keep constants sorted");
        }
        return new TransportVersion(id);
    }

    // TODO: ES-10337 we can remove all transport versions earlier than 8.18
    public static final TransportVersion ZERO = def(0);
    public static final TransportVersion V_7_0_0 = def(7_00_00_99);
    public static final TransportVersion V_7_1_0 = def(7_01_00_99);
    public static final TransportVersion V_7_2_0 = def(7_02_00_99);
    public static final TransportVersion V_7_3_0 = def(7_03_00_99);
    public static final TransportVersion V_7_3_2 = def(7_03_02_99);
    public static final TransportVersion V_7_4_0 = def(7_04_00_99);
    public static final TransportVersion V_7_8_0 = def(7_08_00_99);
    public static final TransportVersion V_7_8_1 = def(7_08_01_99);
    public static final TransportVersion V_7_9_0 = def(7_09_00_99);
    public static final TransportVersion V_7_10_0 = def(7_10_00_99);
    public static final TransportVersion V_8_0_0 = def(8_00_00_99);
    public static final TransportVersion V_8_1_0 = def(8_01_00_99);
    public static final TransportVersion V_8_2_0 = def(8_02_00_99);
    public static final TransportVersion V_8_3_0 = def(8_03_00_99);
    public static final TransportVersion V_8_4_0 = def(8_04_00_99);
    public static final TransportVersion V_8_5_0 = def(8_05_00_99);
    public static final TransportVersion V_8_6_0 = def(8_06_00_99);
    public static final TransportVersion V_8_6_1 = def(8_06_01_99);
    public static final TransportVersion V_8_7_0 = def(8_07_00_99);
    public static final TransportVersion V_8_7_1 = def(8_07_01_99);
    public static final TransportVersion V_8_8_0 = def(8_08_00_99);
    public static final TransportVersion V_8_8_1 = def(8_08_01_99);
    /*
     * READ THE COMMENT BELOW THIS BLOCK OF DECLARATIONS BEFORE ADDING NEW TRANSPORT VERSIONS
     * Detached transport versions added below here.
     */
    public static final TransportVersion V_8_9_X = def(8_500_0_20);
    public static final TransportVersion V_8_10_X = def(8_500_0_61);
    public static final TransportVersion V_8_11_X = def(8_512_0_01);
    public static final TransportVersion V_8_12_0 = def(8_560_0_00);
    public static final TransportVersion V_8_12_1 = def(8_560_0_01);
    public static final TransportVersion V_8_13_0 = def(8_595_0_00);
    public static final TransportVersion V_8_13_4 = def(8_595_0_01);
    public static final TransportVersion V_8_14_0 = def(8_636_0_01);
    public static final TransportVersion V_8_15_0 = def(8_702_0_02);
    public static final TransportVersion V_8_15_2 = def(8_702_0_03);
    public static final TransportVersion V_8_16_0 = def(8_772_0_01);
    public static final TransportVersion V_8_16_1 = def(8_772_0_04);
    public static final TransportVersion V_8_16_5 = def(8_772_0_05);
    public static final TransportVersion V_8_16_6 = def(8_772_0_06);
    public static final TransportVersion INITIAL_ELASTICSEARCH_8_16_7 = def(8_772_0_07);
    public static final TransportVersion V_8_17_0 = def(8_797_0_02);
    public static final TransportVersion V_8_17_3 = def(8_797_0_03);
    public static final TransportVersion V_8_17_4 = def(8_797_0_04);
    public static final TransportVersion V_8_17_5 = def(8_797_0_05);
    public static final TransportVersion INITIAL_ELASTICSEARCH_8_17_6 = def(8_797_0_06);
    public static final TransportVersion INITIAL_ELASTICSEARCH_8_17_7 = def(8_797_0_07);
    public static final TransportVersion INITIAL_ELASTICSEARCH_8_17_8 = def(8_797_0_08);
    public static final TransportVersion INITIAL_ELASTICSEARCH_8_17_9 = def(8_797_0_09);
    public static final TransportVersion INITIAL_ELASTICSEARCH_8_17_10 = def(8_797_0_10);
    public static final TransportVersion INITIAL_ELASTICSEARCH_8_17_11 = def(8_797_0_11);
    public static final TransportVersion INDEXING_PRESSURE_THROTTLING_STATS = def(8_798_0_00);
    public static final TransportVersion REINDEX_DATA_STREAMS = def(8_799_0_00);
    public static final TransportVersion ESQL_REMOVE_NODE_LEVEL_PLAN = def(8_800_0_00);
    public static final TransportVersion LOGSDB_TELEMETRY_CUSTOM_CUTOFF_DATE = def(8_801_0_00);
    public static final TransportVersion SOURCE_MODE_TELEMETRY = def(8_802_0_00);
    public static final TransportVersion NEW_REFRESH_CLUSTER_BLOCK = def(8_803_0_00);
    public static final TransportVersion RETRIES_AND_OPERATIONS_IN_BLOBSTORE_STATS = def(8_804_0_00);
    public static final TransportVersion ADD_DATA_STREAM_OPTIONS_TO_TEMPLATES = def(8_805_0_00);
    public static final TransportVersion KNN_QUERY_RESCORE_OVERSAMPLE = def(8_806_0_00);
    public static final TransportVersion SEMANTIC_QUERY_LENIENT = def(8_807_0_00);
    public static final TransportVersion ESQL_QUERY_BUILDER_IN_SEARCH_FUNCTIONS = def(8_808_0_00);
    public static final TransportVersion EQL_ALLOW_PARTIAL_SEARCH_RESULTS = def(8_809_0_00);
    public static final TransportVersion NODE_VERSION_INFORMATION_WITH_MIN_READ_ONLY_INDEX_VERSION = def(8_810_0_00);
    public static final TransportVersion ERROR_TRACE_IN_TRANSPORT_HEADER = def(8_811_0_00);
    public static final TransportVersion FAILURE_STORE_ENABLED_BY_CLUSTER_SETTING = def(8_812_0_00);
    public static final TransportVersion SIMULATE_IGNORED_FIELDS = def(8_813_0_00);
    public static final TransportVersion TRANSFORMS_UPGRADE_MODE = def(8_814_0_00);
    public static final TransportVersion NODE_SHUTDOWN_EPHEMERAL_ID_ADDED = def(8_815_0_00);
    public static final TransportVersion ESQL_CCS_TELEMETRY_STATS = def(8_816_0_00);
    public static final TransportVersion TEXT_EMBEDDING_QUERY_VECTOR_BUILDER_INFER_MODEL_ID = def(8_817_0_00);
    public static final TransportVersion ESQL_ENABLE_NODE_LEVEL_REDUCTION = def(8_818_0_00);
    public static final TransportVersion JINA_AI_INTEGRATION_ADDED = def(8_819_0_00);
    public static final TransportVersion TRACK_INDEX_FAILED_DUE_TO_VERSION_CONFLICT_METRIC = def(8_820_0_00);
    public static final TransportVersion REPLACE_FAILURE_STORE_OPTIONS_WITH_SELECTOR_SYNTAX = def(8_821_0_00);
    public static final TransportVersion ELASTIC_INFERENCE_SERVICE_UNIFIED_CHAT_COMPLETIONS_INTEGRATION = def(8_822_0_00);
    public static final TransportVersion KQL_QUERY_TECH_PREVIEW = def(8_823_0_00);
    public static final TransportVersion ESQL_PROFILE_ROWS_PROCESSED = def(8_824_0_00);
    public static final TransportVersion BYTE_SIZE_VALUE_ALWAYS_USES_BYTES_1 = def(8_825_0_00);
    public static final TransportVersion REVERT_BYTE_SIZE_VALUE_ALWAYS_USES_BYTES_1 = def(8_826_0_00);
    public static final TransportVersion ESQL_SKIP_ES_INDEX_SERIALIZATION = def(8_827_0_00);
    public static final TransportVersion ADD_INDEX_BLOCK_TWO_PHASE = def(8_828_0_00);
    public static final TransportVersion RESOLVE_CLUSTER_NO_INDEX_EXPRESSION = def(8_829_0_00);
    public static final TransportVersion ML_ROLLOVER_LEGACY_INDICES = def(8_830_0_00);
    public static final TransportVersion ADD_INCLUDE_FAILURE_INDICES_OPTION = def(8_831_0_00);
    public static final TransportVersion ESQL_RESPONSE_PARTIAL = def(8_832_0_00);
    public static final TransportVersion RANK_DOC_OPTIONAL_METADATA_FOR_EXPLAIN = def(8_833_0_00);
    public static final TransportVersion ILM_ADD_SEARCHABLE_SNAPSHOT_ADD_REPLICATE_FOR = def(8_834_0_00);
    public static final TransportVersion INGEST_REQUEST_INCLUDE_SOURCE_ON_ERROR = def(8_835_0_00);
    public static final TransportVersion RESOURCE_DEPRECATION_CHECKS = def(8_836_0_00);
    public static final TransportVersion LINEAR_RETRIEVER_SUPPORT = def(8_837_0_00);
    public static final TransportVersion TIMEOUT_GET_PARAM_FOR_RESOLVE_CLUSTER = def(8_838_0_00);
    public static final TransportVersion INFERENCE_REQUEST_ADAPTIVE_RATE_LIMITING = def(8_839_0_00);
    public static final TransportVersion ML_INFERENCE_IBM_WATSONX_RERANK_ADDED = def(8_840_0_00);
    public static final TransportVersion REMOVE_ALL_APPLICABLE_SELECTOR_BACKPORT_8_18 = def(8_840_0_01);
    public static final TransportVersion V_8_18_0 = def(8_840_0_02);
    public static final TransportVersion INITIAL_ELASTICSEARCH_8_18_1 = def(8_840_0_03);
    public static final TransportVersion INITIAL_ELASTICSEARCH_8_18_2 = def(8_840_0_04);
    public static final TransportVersion INITIAL_ELASTICSEARCH_8_18_3 = def(8_840_0_05);
    public static final TransportVersion INITIAL_ELASTICSEARCH_8_18_4 = def(8_840_0_06);
    public static final TransportVersion INITIAL_ELASTICSEARCH_8_18_6 = def(8_840_0_08);
    public static final TransportVersion INITIAL_ELASTICSEARCH_8_19 = def(8_841_0_00);
    public static final TransportVersion COHERE_BIT_EMBEDDING_TYPE_SUPPORT_ADDED_BACKPORT_8_X = def(8_841_0_01);
    public static final TransportVersion REMOVE_ALL_APPLICABLE_SELECTOR_BACKPORT_8_19 = def(8_841_0_02);
    public static final TransportVersion ESQL_RETRY_ON_SHARD_LEVEL_FAILURE_BACKPORT_8_19 = def(8_841_0_03);
    public static final TransportVersion ESQL_SUPPORT_PARTIAL_RESULTS_BACKPORT_8_19 = def(8_841_0_04);
    public static final TransportVersion VOYAGE_AI_INTEGRATION_ADDED_BACKPORT_8_X = def(8_841_0_05);
    public static final TransportVersion JINA_AI_EMBEDDING_TYPE_SUPPORT_ADDED_BACKPORT_8_19 = def(8_841_0_06);
    public static final TransportVersion RETRY_ILM_ASYNC_ACTION_REQUIRE_ERROR_8_19 = def(8_841_0_07);
    public static final TransportVersion INFERENCE_CONTEXT_8_X = def(8_841_0_08);
    public static final TransportVersion ML_INFERENCE_DEEPSEEK_8_19 = def(8_841_0_09);
    public static final TransportVersion ESQL_SERIALIZE_BLOCK_TYPE_CODE_8_19 = def(8_841_0_10);
    public static final TransportVersion ESQL_FAILURE_FROM_REMOTE_8_19 = def(8_841_0_11);
    public static final TransportVersion ESQL_AGGREGATE_METRIC_DOUBLE_LITERAL_8_19 = def(8_841_0_12);
    public static final TransportVersion INFERENCE_MODEL_REGISTRY_METADATA_8_19 = def(8_841_0_13);
    public static final TransportVersion INTRODUCE_LIFECYCLE_TEMPLATE_8_19 = def(8_841_0_14);
    public static final TransportVersion RERANK_COMMON_OPTIONS_ADDED_8_19 = def(8_841_0_15);
    public static final TransportVersion REMOTE_EXCEPTION_8_19 = def(8_841_0_16);
    public static final TransportVersion AMAZON_BEDROCK_TASK_SETTINGS_8_19 = def(8_841_0_17);
    public static final TransportVersion SEMANTIC_TEXT_CHUNKING_CONFIG_8_19 = def(8_841_0_18);
    public static final TransportVersion BATCHED_QUERY_PHASE_VERSION_BACKPORT_8_X = def(8_841_0_19);
    public static final TransportVersion SEARCH_INCREMENTAL_TOP_DOCS_NULL_BACKPORT_8_19 = def(8_841_0_20);
    public static final TransportVersion ML_INFERENCE_SAGEMAKER_8_19 = def(8_841_0_21);
    public static final TransportVersion ESQL_REPORT_ORIGINAL_TYPES_BACKPORT_8_19 = def(8_841_0_22);
    public static final TransportVersion PINNED_RETRIEVER_8_19 = def(8_841_0_23);
    public static final TransportVersion ESQL_AGGREGATE_METRIC_DOUBLE_BLOCK_8_19 = def(8_841_0_24);
    public static final TransportVersion INTRODUCE_FAILURES_LIFECYCLE_BACKPORT_8_19 = def(8_841_0_25);
    public static final TransportVersion INTRODUCE_FAILURES_DEFAULT_RETENTION_BACKPORT_8_19 = def(8_841_0_26);
    public static final TransportVersion RESCORE_VECTOR_ALLOW_ZERO_BACKPORT_8_19 = def(8_841_0_27);
    public static final TransportVersion INFERENCE_ADD_TIMEOUT_PUT_ENDPOINT_8_19 = def(8_841_0_28);
    public static final TransportVersion ESQL_REPORT_SHARD_PARTITIONING_8_19 = def(8_841_0_29);
    public static final TransportVersion ESQL_DRIVER_TASK_DESCRIPTION_8_19 = def(8_841_0_30);
    public static final TransportVersion ML_INFERENCE_HUGGING_FACE_CHAT_COMPLETION_ADDED_8_19 = def(8_841_0_31);
    public static final TransportVersion V_8_19_FIELD_CAPS_ADD_CLUSTER_ALIAS = def(8_841_0_32);
    public static final TransportVersion ESQL_HASH_OPERATOR_STATUS_OUTPUT_TIME_8_19 = def(8_841_0_34);
    public static final TransportVersion RERANKER_FAILURES_ALLOWED_8_19 = def(8_841_0_35);
    public static final TransportVersion ML_INFERENCE_HUGGING_FACE_RERANK_ADDED_8_19 = def(8_841_0_36);
    public static final TransportVersion ML_INFERENCE_SAGEMAKER_CHAT_COMPLETION_8_19 = def(8_841_0_37);
    public static final TransportVersion ML_INFERENCE_VERTEXAI_CHATCOMPLETION_ADDED_8_19 = def(8_841_0_38);
    public static final TransportVersion INFERENCE_CUSTOM_SERVICE_ADDED_8_19 = def(8_841_0_39);
    public static final TransportVersion IDP_CUSTOM_SAML_ATTRIBUTES_ADDED_8_19 = def(8_841_0_40);
    public static final TransportVersion DATA_STREAM_OPTIONS_API_REMOVE_INCLUDE_DEFAULTS_8_19 = def(8_841_0_41);
    public static final TransportVersion JOIN_ON_ALIASES_8_19 = def(8_841_0_42);
    public static final TransportVersion ILM_ADD_SKIP_SETTING_8_19 = def(8_841_0_43);
    public static final TransportVersion ESQL_REGEX_MATCH_WITH_CASE_INSENSITIVITY_8_19 = def(8_841_0_44);
    public static final TransportVersion ESQL_QUERY_PLANNING_DURATION_8_19 = def(8_841_0_45);
    public static final TransportVersion SEARCH_SOURCE_EXCLUDE_VECTORS_PARAM_8_19 = def(8_841_0_46);
    public static final TransportVersion ML_INFERENCE_MISTRAL_CHAT_COMPLETION_ADDED_8_19 = def(8_841_0_47);
    public static final TransportVersion ML_INFERENCE_ELASTIC_RERANK_ADDED_8_19 = def(8_841_0_48);
    public static final TransportVersion NONE_CHUNKING_STRATEGY_8_19 = def(8_841_0_49);
    public static final TransportVersion IDP_CUSTOM_SAML_ATTRIBUTES_ALLOW_LIST_8_19 = def(8_841_0_50);
    public static final TransportVersion SETTINGS_IN_DATA_STREAMS_8_19 = def(8_841_0_51);
    public static final TransportVersion ML_INFERENCE_CUSTOM_SERVICE_REMOVE_ERROR_PARSING_8_19 = def(8_841_0_52);
    public static final TransportVersion ML_INFERENCE_CUSTOM_SERVICE_EMBEDDING_BATCH_SIZE_8_19 = def(8_841_0_53);
    public static final TransportVersion STREAMS_LOGS_SUPPORT_8_19 = def(8_841_0_54);
    public static final TransportVersion ML_INFERENCE_CUSTOM_SERVICE_INPUT_TYPE_8_19 = def(8_841_0_55);
    public static final TransportVersion RANDOM_SAMPLER_QUERY_BUILDER_8_19 = def(8_841_0_56);
    public static final TransportVersion ML_INFERENCE_SAGEMAKER_ELASTIC_8_19 = def(8_841_0_57);
    public static final TransportVersion SPARSE_VECTOR_FIELD_PRUNING_OPTIONS_8_19 = def(8_841_0_58);
    public static final TransportVersion ML_INFERENCE_ELASTIC_DENSE_TEXT_EMBEDDINGS_ADDED_8_19 = def(8_841_0_59);
    public static final TransportVersion ML_INFERENCE_COHERE_API_VERSION_8_19 = def(8_841_0_60);
    public static final TransportVersion ESQL_DOCUMENTS_FOUND_AND_VALUES_LOADED_8_19 = def(8_841_0_61);
    public static final TransportVersion ESQL_PROFILE_INCLUDE_PLAN_8_19 = def(8_841_0_62);
    public static final TransportVersion ESQL_FIXED_INDEX_LIKE_8_19 = def(8_841_0_64);
    public static final TransportVersion INITIAL_ELASTICSEARCH_8_19_1 = def(8_841_0_65);
    public static final TransportVersion INITIAL_ELASTICSEARCH_8_19_2 = def(8_841_0_66);
<<<<<<< HEAD
    public static final TransportVersion MULTI_MATCH_SEMANTIC_TEXT_SUPPORT_8_19 = def(8_841_0_67);
=======
    public static final TransportVersion INITIAL_ELASTICSEARCH_8_19_3 = def(8_841_0_67);
>>>>>>> 2864dd80
    public static final TransportVersion V_9_0_0 = def(9_000_0_09);
    public static final TransportVersion INITIAL_ELASTICSEARCH_9_0_1 = def(9_000_0_10);
    public static final TransportVersion INITIAL_ELASTICSEARCH_9_0_2 = def(9_000_0_11);
    public static final TransportVersion INITIAL_ELASTICSEARCH_9_0_3 = def(9_000_0_12);
    public static final TransportVersion INITIAL_ELASTICSEARCH_9_0_4 = def(9_000_0_13);
    public static final TransportVersion INITIAL_ELASTICSEARCH_9_0_6 = def(9_000_0_15);
    public static final TransportVersion COHERE_BIT_EMBEDDING_TYPE_SUPPORT_ADDED = def(9_001_0_00);
    public static final TransportVersion REMOVE_SNAPSHOT_FAILURES = def(9_002_0_00);
    public static final TransportVersion TRANSPORT_STATS_HANDLING_TIME_REQUIRED = def(9_003_0_00);
    public static final TransportVersion REMOVE_DESIRED_NODE_VERSION = def(9_004_0_00);
    public static final TransportVersion ESQL_DRIVER_TASK_DESCRIPTION = def(9_005_0_00);
    public static final TransportVersion ESQL_RETRY_ON_SHARD_LEVEL_FAILURE = def(9_006_0_00);
    public static final TransportVersion ESQL_PROFILE_ASYNC_NANOS = def(9_007_00_0);
    public static final TransportVersion ESQL_LOOKUP_JOIN_SOURCE_TEXT = def(9_008_0_00);
    public static final TransportVersion REMOVE_ALL_APPLICABLE_SELECTOR = def(9_009_0_00);
    public static final TransportVersion SLM_UNHEALTHY_IF_NO_SNAPSHOT_WITHIN = def(9_010_0_00);
    public static final TransportVersion ESQL_SUPPORT_PARTIAL_RESULTS = def(9_011_0_00);
    public static final TransportVersion REMOVE_REPOSITORY_CONFLICT_MESSAGE = def(9_012_0_00);
    public static final TransportVersion RERANKER_FAILURES_ALLOWED = def(9_013_0_00);
    public static final TransportVersion VOYAGE_AI_INTEGRATION_ADDED = def(9_014_0_00);
    public static final TransportVersion BYTE_SIZE_VALUE_ALWAYS_USES_BYTES = def(9_015_0_00);
    public static final TransportVersion ESQL_SERIALIZE_SOURCE_FUNCTIONS_WARNINGS = def(9_016_0_00);
    public static final TransportVersion ESQL_DRIVER_NODE_DESCRIPTION = def(9_017_0_00);
    public static final TransportVersion MULTI_PROJECT = def(9_018_0_00);
    public static final TransportVersion STORED_SCRIPT_CONTENT_LENGTH = def(9_019_0_00);
    public static final TransportVersion JINA_AI_EMBEDDING_TYPE_SUPPORT_ADDED = def(9_020_0_00);
    public static final TransportVersion RE_REMOVE_MIN_COMPATIBLE_SHARD_NODE = def(9_021_0_00);
    public static final TransportVersion UNASSIGENEDINFO_RESHARD_ADDED = def(9_022_0_00);
    public static final TransportVersion INCLUDE_INDEX_MODE_IN_GET_DATA_STREAM = def(9_023_0_00);
    public static final TransportVersion MAX_OPERATION_SIZE_REJECTIONS_ADDED = def(9_024_0_00);
    public static final TransportVersion RETRY_ILM_ASYNC_ACTION_REQUIRE_ERROR = def(9_025_0_00);
    public static final TransportVersion ESQL_SERIALIZE_BLOCK_TYPE_CODE = def(9_026_0_00);
    public static final TransportVersion ESQL_THREAD_NAME_IN_DRIVER_PROFILE = def(9_027_0_00);
    public static final TransportVersion INFERENCE_CONTEXT = def(9_028_0_00);
    public static final TransportVersion ML_INFERENCE_DEEPSEEK = def(9_029_00_0);
    public static final TransportVersion ESQL_FAILURE_FROM_REMOTE = def(9_030_00_0);
    public static final TransportVersion INDEX_RESHARDING_METADATA = def(9_031_0_00);
    public static final TransportVersion INFERENCE_MODEL_REGISTRY_METADATA = def(9_032_0_00);
    public static final TransportVersion INTRODUCE_LIFECYCLE_TEMPLATE = def(9_033_0_00);
    public static final TransportVersion INDEXING_STATS_INCLUDES_RECENT_WRITE_LOAD = def(9_034_0_00);
    public static final TransportVersion ESQL_AGGREGATE_METRIC_DOUBLE_LITERAL = def(9_035_0_00);
    public static final TransportVersion INDEX_METADATA_INCLUDES_RECENT_WRITE_LOAD = def(9_036_0_00);
    public static final TransportVersion RERANK_COMMON_OPTIONS_ADDED = def(9_037_0_00);
    public static final TransportVersion ESQL_REPORT_ORIGINAL_TYPES = def(9_038_00_0);
    public static final TransportVersion RESCORE_VECTOR_ALLOW_ZERO = def(9_039_0_00);
    public static final TransportVersion PROJECT_ID_IN_SNAPSHOT = def(9_040_0_00);
    public static final TransportVersion INDEX_STATS_AND_METADATA_INCLUDE_PEAK_WRITE_LOAD = def(9_041_0_00);
    public static final TransportVersion BATCHED_QUERY_PHASE_VERSION = def(9_043_0_00);
    public static final TransportVersion REMOTE_EXCEPTION = def(9_044_0_00);
    public static final TransportVersion ESQL_REMOVE_AGGREGATE_TYPE = def(9_045_0_00);
    public static final TransportVersion ADD_PROJECT_ID_TO_DSL_ERROR_INFO = def(9_046_0_00);
    public static final TransportVersion SEMANTIC_TEXT_CHUNKING_CONFIG = def(9_047_0_00);
    public static final TransportVersion REPO_ANALYSIS_COPY_BLOB = def(9_048_0_00);
    public static final TransportVersion AMAZON_BEDROCK_TASK_SETTINGS = def(9_049_0_00);
    public static final TransportVersion ESQL_REPORT_SHARD_PARTITIONING = def(9_050_0_00);
    public static final TransportVersion DEAD_ESQL_QUERY_PLANNING_DURATION = def(9_051_0_00);
    public static final TransportVersion DEAD_ESQL_DOCUMENTS_FOUND_AND_VALUES_LOADED = def(9_052_0_00);
    public static final TransportVersion DEAD_BATCHED_QUERY_EXECUTION_DELAYABLE_WRITABLE = def(9_053_0_00);
    public static final TransportVersion DEAD_SEARCH_INCREMENTAL_TOP_DOCS_NULL = def(9_054_0_00);
    public static final TransportVersion ESQL_QUERY_PLANNING_DURATION = def(9_055_0_00);
    public static final TransportVersion ESQL_DOCUMENTS_FOUND_AND_VALUES_LOADED = def(9_056_0_00);
    public static final TransportVersion BATCHED_QUERY_EXECUTION_DELAYABLE_WRITABLE = def(9_057_0_00);
    public static final TransportVersion SEARCH_INCREMENTAL_TOP_DOCS_NULL = def(9_058_0_00);
    public static final TransportVersion COMPRESS_DELAYABLE_WRITEABLE = def(9_059_0_00);
    public static final TransportVersion SYNONYMS_REFRESH_PARAM = def(9_060_0_00);
    public static final TransportVersion DOC_FIELDS_AS_LIST = def(9_061_0_00);
    public static final TransportVersion DENSE_VECTOR_OFF_HEAP_STATS = def(9_062_00_0);
    public static final TransportVersion RANDOM_SAMPLER_QUERY_BUILDER = def(9_063_0_00);
    public static final TransportVersion SETTINGS_IN_DATA_STREAMS = def(9_064_0_00);
    public static final TransportVersion INTRODUCE_FAILURES_LIFECYCLE = def(9_065_0_00);
    public static final TransportVersion PROJECT_METADATA_SETTINGS = def(9_066_0_00);
    public static final TransportVersion AGGREGATE_METRIC_DOUBLE_BLOCK = def(9_067_0_00);
    public static final TransportVersion PINNED_RETRIEVER = def(9_068_0_00);
    public static final TransportVersion ML_INFERENCE_SAGEMAKER = def(9_069_0_00);
    public static final TransportVersion WRITE_LOAD_INCLUDES_BUFFER_WRITES = def(9_070_0_00);
    public static final TransportVersion INTRODUCE_FAILURES_DEFAULT_RETENTION = def(9_071_0_00);
    public static final TransportVersion FILE_SETTINGS_HEALTH_INFO = def(9_072_0_00);
    public static final TransportVersion FIELD_CAPS_ADD_CLUSTER_ALIAS = def(9_073_0_00);
    public static final TransportVersion INFERENCE_ADD_TIMEOUT_PUT_ENDPOINT = def(9_074_0_00);
    public static final TransportVersion ESQL_FIELD_ATTRIBUTE_DROP_TYPE = def(9_075_0_00);
    public static final TransportVersion ESQL_TIME_SERIES_SOURCE_STATUS = def(9_076_0_00);
    public static final TransportVersion ESQL_HASH_OPERATOR_STATUS_OUTPUT_TIME = def(9_077_0_00);
    public static final TransportVersion ML_INFERENCE_HUGGING_FACE_CHAT_COMPLETION_ADDED = def(9_078_0_00);
    public static final TransportVersion NODES_STATS_SUPPORTS_MULTI_PROJECT = def(9_079_0_00);
    public static final TransportVersion ML_INFERENCE_HUGGING_FACE_RERANK_ADDED = def(9_080_0_00);
    public static final TransportVersion SETTINGS_IN_DATA_STREAMS_DRY_RUN = def(9_081_0_00);
    public static final TransportVersion ML_INFERENCE_SAGEMAKER_CHAT_COMPLETION = def(9_082_0_00);
    public static final TransportVersion ML_INFERENCE_VERTEXAI_CHATCOMPLETION_ADDED = def(9_083_0_00);
    public static final TransportVersion INFERENCE_CUSTOM_SERVICE_ADDED = def(9_084_0_00);
    public static final TransportVersion ESQL_LIMIT_ROW_SIZE = def(9_085_0_00);
    public static final TransportVersion ESQL_REGEX_MATCH_WITH_CASE_INSENSITIVITY = def(9_086_0_00);
    public static final TransportVersion IDP_CUSTOM_SAML_ATTRIBUTES = def(9_087_0_00);
    public static final TransportVersion JOIN_ON_ALIASES = def(9_088_0_00);
    public static final TransportVersion ILM_ADD_SKIP_SETTING = def(9_089_0_00);
    public static final TransportVersion ML_INFERENCE_MISTRAL_CHAT_COMPLETION_ADDED = def(9_090_0_00);
    public static final TransportVersion IDP_CUSTOM_SAML_ATTRIBUTES_ALLOW_LIST = def(9_091_0_00);
    public static final TransportVersion SEARCH_SOURCE_EXCLUDE_VECTORS_PARAM = def(9_092_0_00);
    public static final TransportVersion SNAPSHOT_INDEX_SHARD_STATUS_MISSING_STATS = def(9_093_0_00);
    public static final TransportVersion ML_INFERENCE_ELASTIC_RERANK = def(9_094_0_00);
    public static final TransportVersion SEARCH_LOAD_PER_INDEX_STATS = def(9_095_0_00);
    public static final TransportVersion HEAP_USAGE_IN_CLUSTER_INFO = def(9_096_0_00);
    public static final TransportVersion NONE_CHUNKING_STRATEGY = def(9_097_0_00);
    public static final TransportVersion PROJECT_DELETION_GLOBAL_BLOCK = def(9_098_0_00);
    public static final TransportVersion SECURITY_CLOUD_API_KEY_REALM_AND_TYPE = def(9_099_0_00);
    public static final TransportVersion STATE_PARAM_GET_SNAPSHOT = def(9_100_0_00);
    public static final TransportVersion PROJECT_ID_IN_SNAPSHOTS_DELETIONS_AND_REPO_CLEANUP = def(9_101_0_00);
    public static final TransportVersion ML_INFERENCE_CUSTOM_SERVICE_REMOVE_ERROR_PARSING = def(9_102_0_00);
    public static final TransportVersion ML_INFERENCE_CUSTOM_SERVICE_EMBEDDING_BATCH_SIZE = def(9_103_0_00);
    public static final TransportVersion STREAMS_LOGS_SUPPORT = def(9_104_0_00);
    public static final TransportVersion ML_INFERENCE_CUSTOM_SERVICE_INPUT_TYPE = def(9_105_0_00);
    public static final TransportVersion ML_INFERENCE_SAGEMAKER_ELASTIC = def(9_106_0_00);
    public static final TransportVersion SPARSE_VECTOR_FIELD_PRUNING_OPTIONS = def(9_107_0_00);
    public static final TransportVersion CLUSTER_STATE_PROJECTS_SETTINGS = def(9_108_0_00);
    public static final TransportVersion ML_INFERENCE_ELASTIC_DENSE_TEXT_EMBEDDINGS_ADDED = def(9_109_00_0);
    public static final TransportVersion ML_INFERENCE_COHERE_API_VERSION = def(9_110_0_00);
    public static final TransportVersion ESQL_PROFILE_INCLUDE_PLAN = def(9_111_0_00);
    public static final TransportVersion MAPPINGS_IN_DATA_STREAMS = def(9_112_0_00);
    public static final TransportVersion ESQL_FIXED_INDEX_LIKE_9_1 = def(9_112_0_02);
    public static final TransportVersion ESQL_SAMPLE_OPERATOR_STATUS_9_1 = def(9_112_0_03);
    public static final TransportVersion INITIAL_ELASTICSEARCH_9_1_1 = def(9_112_0_04);
    public static final TransportVersion INITIAL_ELASTICSEARCH_9_1_2 = def(9_112_0_05);
    public static final TransportVersion INITIAL_ELASTICSEARCH_9_1_3 = def(9_112_0_06);
    public static final TransportVersion PROJECT_STATE_REGISTRY_RECORDS_DELETIONS = def(9_113_0_00);
    public static final TransportVersion ESQL_SERIALIZE_TIMESERIES_FIELD_TYPE = def(9_114_0_00);
    public static final TransportVersion ML_INFERENCE_IBM_WATSONX_COMPLETION_ADDED = def(9_115_0_00);
    public static final TransportVersion ESQL_LOCAL_RELATION_WITH_NEW_BLOCKS = def(9_117_0_00);
    public static final TransportVersion ML_INFERENCE_CUSTOM_SERVICE_EMBEDDING_TYPE = def(9_118_0_00);
    public static final TransportVersion ESQL_FIXED_INDEX_LIKE = def(9_119_0_00);
    public static final TransportVersion LOOKUP_JOIN_CCS = def(9_120_0_00);
    public static final TransportVersion NODE_USAGE_STATS_FOR_THREAD_POOLS_IN_CLUSTER_INFO = def(9_121_0_00);
    public static final TransportVersion ESQL_CATEGORIZE_OPTIONS = def(9_122_0_00);
    public static final TransportVersion ML_INFERENCE_AZURE_AI_STUDIO_RERANK_ADDED = def(9_123_0_00);
    public static final TransportVersion PROJECT_STATE_REGISTRY_ENTRY = def(9_124_0_00);
    public static final TransportVersion ML_INFERENCE_LLAMA_ADDED = def(9_125_0_00);
    public static final TransportVersion SHARD_WRITE_LOAD_IN_CLUSTER_INFO = def(9_126_0_00);
    public static final TransportVersion ESQL_SAMPLE_OPERATOR_STATUS = def(9_127_0_00);
    public static final TransportVersion ESQL_TOPN_TIMINGS = def(9_128_0_00);
    public static final TransportVersion NODE_WEIGHTS_ADDED_TO_NODE_BALANCE_STATS = def(9_129_0_00);
    public static final TransportVersion RERANK_SNIPPETS = def(9_130_0_00);
    public static final TransportVersion PIPELINE_TRACKING_INFO = def(9_131_0_00);
    public static final TransportVersion COMPONENT_TEMPLATE_TRACKING_INFO = def(9_132_0_00);
    public static final TransportVersion TO_CHILD_BLOCK_JOIN_QUERY = def(9_133_0_00);
    public static final TransportVersion ML_INFERENCE_AI21_COMPLETION_ADDED = def(9_134_0_00);
    public static final TransportVersion TRANSPORT_NODE_USAGE_STATS_FOR_THREAD_POOLS_ACTION = def(9_135_0_00);
    public static final TransportVersion INDEX_TEMPLATE_TRACKING_INFO = def(9_136_0_00);
    public static final TransportVersion EXTENDED_SNAPSHOT_STATS_IN_NODE_INFO = def(9_137_0_00);
    public static final TransportVersion SIMULATE_INGEST_MAPPING_MERGE_TYPE = def(9_138_0_00);
<<<<<<< HEAD
    public static final TransportVersion MULTI_MATCH_SEMANTIC_TEXT_SUPPORT = def(9_139_0_00);
=======
    public static final TransportVersion ESQL_LOOKUP_JOIN_ON_MANY_FIELDS = def(9_139_0_00);
>>>>>>> 2864dd80

    /*
     * STOP! READ THIS FIRST! No, really,
     *        ____ _____ ___  ____  _        ____  _____    _    ____    _____ _   _ ___ ____    _____ ___ ____  ____ _____ _
     *       / ___|_   _/ _ \|  _ \| |      |  _ \| ____|  / \  |  _ \  |_   _| | | |_ _/ ___|  |  ___|_ _|  _ \/ ___|_   _| |
     *       \___ \ | || | | | |_) | |      | |_) |  _|   / _ \ | | | |   | | | |_| || |\___ \  | |_   | || |_) \___ \ | | | |
     *        ___) || || |_| |  __/|_|      |  _ <| |___ / ___ \| |_| |   | | |  _  || | ___) | |  _|  | ||  _ < ___) || | |_|
     *       |____/ |_| \___/|_|   (_)      |_| \_\_____/_/   \_\____/    |_| |_| |_|___|____/  |_|   |___|_| \_\____/ |_| (_)
     *
     * A new transport version should be added EVERY TIME a change is made to the serialization protocol of one or more classes. Each
     * transport version should only be used in a single merged commit (apart from the BwC versions copied from o.e.Version, ≤V_8_8_1).
     *
     * More information about versions and backporting at docs/internal/Versioning.md
     *
     * ADDING A TRANSPORT VERSION
     * To add a new transport version, add a new constant at the bottom of the list, above this comment. Don't add other lines,
     * comments, etc. The version id has the following layout:
     *
     * M_NNN_S_PP
     *
     * M - The major version of Elasticsearch
     * NNN - The server version part
     * S - The subsidiary version part. It should always be 0 here, it is only used in subsidiary repositories.
     * PP - The patch version part
     *
     * To determine the id of the next TransportVersion constant, do the following:
     * - Use the same major version, unless bumping majors
     * - Bump the server version part by 1, unless creating a patch version
     * - Leave the subsidiary part as 0
     * - Bump the patch part if creating a patch version
     *
     * If a patch version is created, it should be placed sorted among the other existing constants.
     *
     * REVERTING A TRANSPORT VERSION
     *
     * If you revert a commit with a transport version change, you MUST ensure there is a NEW transport version representing the reverted
     * change. DO NOT let the transport version go backwards, it must ALWAYS be incremented.
     *
     * DETERMINING TRANSPORT VERSIONS FROM GIT HISTORY
     *
     * If your git checkout has the expected minor-version-numbered branches and the expected release-version tags then you can find the
     * transport versions known by a particular release ...
     *
     *     git show v8.11.0:server/src/main/java/org/elasticsearch/TransportVersions.java | grep '= def'
     *
     * ... or by a particular branch ...
     *
     *     git show 8.11:server/src/main/java/org/elasticsearch/TransportVersions.java | grep '= def'
     *
     * ... and you can see which versions were added in between two versions too ...
     *
     *     git diff v8.11.0..main -- server/src/main/java/org/elasticsearch/TransportVersions.java
     *
     * In branches 8.7-8.10 see server/src/main/java/org/elasticsearch/TransportVersion.java for the equivalent definitions.
     */

    /**
     * Reference to the earliest compatible transport version to this version of the codebase.
     * This should be the transport version used by the highest minor version of the previous major.
     */
    public static final TransportVersion MINIMUM_COMPATIBLE = INITIAL_ELASTICSEARCH_8_19;

    /**
     * Reference to the minimum transport version that can be used with CCS.
     * This should be the transport version used by the previous minor release.
     */
    public static final TransportVersion MINIMUM_CCS_VERSION = INITIAL_ELASTICSEARCH_9_1_2;

    /**
     * Sorted list of all versions defined in this class
     */
    static final List<TransportVersion> DEFINED_VERSIONS = collectAllVersionIdsDefinedInClass(TransportVersions.class);

    public static List<TransportVersion> collectAllVersionIdsDefinedInClass(Class<?> cls) {
        Map<Integer, String> versionIdFields = new HashMap<>();
        List<TransportVersion> definedTransportVersions = new ArrayList<>();

        Set<String> ignore = Set.of("ZERO", "CURRENT", "MINIMUM_COMPATIBLE", "MINIMUM_CCS_VERSION");

        for (Field declaredField : cls.getFields()) {
            if (declaredField.getType().equals(TransportVersion.class)) {
                String fieldName = declaredField.getName();
                if (ignore.contains(fieldName)) {
                    continue;
                }

                TransportVersion version;
                try {
                    version = (TransportVersion) declaredField.get(null);
                } catch (IllegalAccessException e) {
                    throw new AssertionError(e);
                }
                definedTransportVersions.add(version);

                if (Assertions.ENABLED) {
                    // check the version number is unique
                    var sameVersionNumber = versionIdFields.put(version.id(), fieldName);
                    assert sameVersionNumber == null
                        : "Versions ["
                            + sameVersionNumber
                            + "] and ["
                            + fieldName
                            + "] have the same version number ["
                            + version.id()
                            + "]. Each TransportVersion should have a different version number";
                }
            }
        }

        Collections.sort(definedTransportVersions);

        return List.copyOf(definedTransportVersions);
    }

    // no instance
    private TransportVersions() {}
}<|MERGE_RESOLUTION|>--- conflicted
+++ resolved
@@ -215,11 +215,8 @@
     public static final TransportVersion ESQL_FIXED_INDEX_LIKE_8_19 = def(8_841_0_64);
     public static final TransportVersion INITIAL_ELASTICSEARCH_8_19_1 = def(8_841_0_65);
     public static final TransportVersion INITIAL_ELASTICSEARCH_8_19_2 = def(8_841_0_66);
-<<<<<<< HEAD
-    public static final TransportVersion MULTI_MATCH_SEMANTIC_TEXT_SUPPORT_8_19 = def(8_841_0_67);
-=======
     public static final TransportVersion INITIAL_ELASTICSEARCH_8_19_3 = def(8_841_0_67);
->>>>>>> 2864dd80
+    public static final TransportVersion MULTI_MATCH_SEMANTIC_TEXT_SUPPORT_8_19 = def(8_841_0_68);
     public static final TransportVersion V_9_0_0 = def(9_000_0_09);
     public static final TransportVersion INITIAL_ELASTICSEARCH_9_0_1 = def(9_000_0_10);
     public static final TransportVersion INITIAL_ELASTICSEARCH_9_0_2 = def(9_000_0_11);
@@ -367,11 +364,8 @@
     public static final TransportVersion INDEX_TEMPLATE_TRACKING_INFO = def(9_136_0_00);
     public static final TransportVersion EXTENDED_SNAPSHOT_STATS_IN_NODE_INFO = def(9_137_0_00);
     public static final TransportVersion SIMULATE_INGEST_MAPPING_MERGE_TYPE = def(9_138_0_00);
-<<<<<<< HEAD
-    public static final TransportVersion MULTI_MATCH_SEMANTIC_TEXT_SUPPORT = def(9_139_0_00);
-=======
     public static final TransportVersion ESQL_LOOKUP_JOIN_ON_MANY_FIELDS = def(9_139_0_00);
->>>>>>> 2864dd80
+    public static final TransportVersion MULTI_MATCH_SEMANTIC_TEXT_SUPPORT = def(9_140_0_00);
 
     /*
      * STOP! READ THIS FIRST! No, really,
