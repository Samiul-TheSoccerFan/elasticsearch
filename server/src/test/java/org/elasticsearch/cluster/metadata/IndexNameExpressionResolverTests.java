/*
 * Copyright Elasticsearch B.V. and/or licensed to Elasticsearch B.V. under one
 * or more contributor license agreements. Licensed under the "Elastic License
 * 2.0", the "GNU Affero General Public License v3.0 only", and the "Server Side
 * Public License v 1"; you may not use this file except in compliance with, at
 * your election, the "Elastic License 2.0", the "GNU Affero General Public
 * License v3.0 only", or the "Server Side Public License, v 1".
 */

package org.elasticsearch.cluster.metadata;

import org.apache.logging.log4j.Level;
import org.elasticsearch.action.DocWriteRequest;
import org.elasticsearch.action.IndicesRequest;
import org.elasticsearch.action.admin.indices.alias.IndicesAliasesRequest;
import org.elasticsearch.action.admin.indices.delete.DeleteIndexRequest;
import org.elasticsearch.action.delete.DeleteRequest;
import org.elasticsearch.action.index.IndexRequest;
import org.elasticsearch.action.search.SearchRequest;
import org.elasticsearch.action.support.IndicesOptions;
import org.elasticsearch.action.update.UpdateRequest;
import org.elasticsearch.cluster.ClusterName;
import org.elasticsearch.cluster.ClusterState;
import org.elasticsearch.cluster.metadata.IndexMetadata.State;
import org.elasticsearch.cluster.metadata.IndexNameExpressionResolver.ResolvedExpression;
import org.elasticsearch.common.Strings;
import org.elasticsearch.common.settings.Settings;
import org.elasticsearch.common.util.concurrent.ThreadContext;
import org.elasticsearch.core.Tuple;
import org.elasticsearch.index.Index;
import org.elasticsearch.index.IndexNotFoundException;
import org.elasticsearch.index.IndexSettings;
import org.elasticsearch.index.IndexVersion;
import org.elasticsearch.indices.FailureIndexNotSupportedException;
import org.elasticsearch.indices.IndexClosedException;
import org.elasticsearch.indices.InvalidIndexNameException;
import org.elasticsearch.indices.SystemIndexDescriptor;
import org.elasticsearch.indices.SystemIndexDescriptor.Type;
import org.elasticsearch.indices.SystemIndexDescriptorUtils;
import org.elasticsearch.indices.SystemIndices;
import org.elasticsearch.indices.SystemIndices.Feature;
import org.elasticsearch.indices.SystemIndices.SystemIndexAccessLevel;
import org.elasticsearch.indices.TestIndexNameExpressionResolver;
import org.elasticsearch.test.ESTestCase;
import org.hamcrest.Matcher;

import java.time.Instant;
import java.time.LocalDate;
import java.time.ZoneOffset;
import java.util.Arrays;
import java.util.Collections;
import java.util.HashSet;
import java.util.List;
import java.util.Map;
import java.util.Set;
import java.util.function.Function;

import static org.elasticsearch.cluster.metadata.DataStreamTestHelper.backingIndexEqualTo;
import static org.elasticsearch.cluster.metadata.DataStreamTestHelper.createBackingIndex;
import static org.elasticsearch.cluster.metadata.DataStreamTestHelper.createFailureStore;
import static org.elasticsearch.cluster.metadata.DataStreamTestHelper.newInstance;
import static org.elasticsearch.cluster.metadata.IndexMetadata.INDEX_HIDDEN_SETTING;
import static org.elasticsearch.common.util.set.Sets.newHashSet;
import static org.elasticsearch.indices.SystemIndices.EXTERNAL_SYSTEM_INDEX_ACCESS_CONTROL_HEADER_KEY;
import static org.elasticsearch.indices.SystemIndices.SYSTEM_INDEX_ACCESS_CONTROL_HEADER_KEY;
import static org.hamcrest.Matchers.arrayContaining;
import static org.hamcrest.Matchers.arrayContainingInAnyOrder;
import static org.hamcrest.Matchers.arrayWithSize;
import static org.hamcrest.Matchers.contains;
import static org.hamcrest.Matchers.containsInAnyOrder;
import static org.hamcrest.Matchers.containsString;
import static org.hamcrest.Matchers.empty;
import static org.hamcrest.Matchers.emptyArray;
import static org.hamcrest.Matchers.endsWith;
import static org.hamcrest.Matchers.equalTo;
import static org.hamcrest.Matchers.is;
import static org.hamcrest.Matchers.notNullValue;
import static org.hamcrest.Matchers.nullValue;
import static org.mockito.Mockito.mock;
import static org.mockito.Mockito.when;

public class IndexNameExpressionResolverTests extends ESTestCase {

    private IndexNameExpressionResolver indexNameExpressionResolver;
    private ThreadContext threadContext;
    private long epochMillis;

    private ThreadContext createThreadContext() {
        return new ThreadContext(Settings.EMPTY);
    }

    protected IndexNameExpressionResolver createIndexNameExpressionResolver(ThreadContext threadContext) {
        return TestIndexNameExpressionResolver.newInstance(threadContext);
    }

    @Override
    public void setUp() throws Exception {
        super.setUp();
        threadContext = createThreadContext();
        indexNameExpressionResolver = createIndexNameExpressionResolver(threadContext);
        epochMillis = randomLongBetween(1580536800000L, 1583042400000L);
    }

    public void testConcreteIndexNamesStrictExpand() {
        final ProjectMetadata project = ProjectMetadata.builder(new ProjectId(randomUUID()))
            .put(indexBuilder("foo").putAlias(AliasMetadata.builder("foofoobar")))
            .put(indexBuilder("foobar").putAlias(AliasMetadata.builder("foofoobar")))
            .put(indexBuilder("foofoo-closed").state(State.CLOSE))
            .put(indexBuilder("foofoo").putAlias(AliasMetadata.builder("barbaz")))
            .build();

        for (IndicesOptions options : List.of(IndicesOptions.strictExpandOpen(), IndicesOptions.strictExpand())) {
            IndexNameExpressionResolver.Context context = new IndexNameExpressionResolver.Context(
                project,
                options,
                randomFrom(SystemIndexAccessLevel.values())
            );
            String[] results = indexNameExpressionResolver.concreteIndexNames(context, "foo");
            assertEquals(1, results.length);
            assertEquals("foo", results[0]);

            {
                IndexNotFoundException infe = expectThrows(
                    IndexNotFoundException.class,
                    () -> indexNameExpressionResolver.concreteIndexNames(context, "bar")
                );
                assertThat(infe.getIndex().getName(), equalTo("bar"));
            }

            results = indexNameExpressionResolver.concreteIndexNames(context, "foofoo", "foobar");
            assertEquals(2, results.length);
            assertThat(results, arrayContainingInAnyOrder("foofoo", "foobar"));

            results = indexNameExpressionResolver.concreteIndexNames(context, "foofoobar");
            assertEquals(new HashSet<>(Arrays.asList("foo", "foobar")), new HashSet<>(Arrays.asList(results)));

            {
                IndexNotFoundException infe = expectThrows(
                    IndexNotFoundException.class,
                    () -> indexNameExpressionResolver.concreteIndexNames(context, "foo", "bar")
                );
                assertThat(infe.getIndex().getName(), equalTo("bar"));
            }

            results = indexNameExpressionResolver.concreteIndexNames(context, "barbaz", "foobar");
            assertEquals(2, results.length);
            assertThat(results, arrayContainingInAnyOrder("foofoo", "foobar"));

            {
                IndexNotFoundException infe = expectThrows(
                    IndexNotFoundException.class,
                    () -> indexNameExpressionResolver.concreteIndexNames(context, "barbaz", "bar")
                );
                assertThat(infe.getIndex().getName(), equalTo("bar"));
            }

            results = indexNameExpressionResolver.concreteIndexNames(context, "baz*");
            assertThat(results, emptyArray());

            results = indexNameExpressionResolver.concreteIndexNames(context, "foo", "baz*");
            assertEquals(1, results.length);
            assertEquals("foo", results[0]);

            results = indexNameExpressionResolver.concreteIndexNames(context, Strings.EMPTY_ARRAY);
            Matcher<String[]> expectedResults = options == IndicesOptions.strictExpandOpen()
                ? arrayContainingInAnyOrder("foo", "foobar", "foofoo")
                : arrayContainingInAnyOrder("foo", "foobar", "foofoo", "foofoo-closed");
            assertThat(results, expectedResults);

            results = indexNameExpressionResolver.concreteIndexNames(context, (String[]) null);
            assertThat(results, expectedResults);

            results = indexNameExpressionResolver.concreteIndexNames(context, "foofoo*");
            assertThat(results, expectedResults);
        }
    }

    public void testConcreteIndexNamesLenientExpand() {
        final ProjectMetadata project = ProjectMetadata.builder(new ProjectId(randomUUID()))
            .put(indexBuilder("foo").putAlias(AliasMetadata.builder("foofoobar")))
            .put(indexBuilder("foobar").putAlias(AliasMetadata.builder("foofoobar")))
            .put(indexBuilder("foofoo-closed").state(State.CLOSE))
            .put(indexBuilder("foofoo").putAlias(AliasMetadata.builder("barbaz")))
            .build();

        for (IndicesOptions options : List.of(IndicesOptions.lenientExpandOpen(), IndicesOptions.lenientExpand())) {
            IndexNameExpressionResolver.Context context = new IndexNameExpressionResolver.Context(
                project,
                options,
                randomFrom(SystemIndexAccessLevel.values())
            );
            String[] results = indexNameExpressionResolver.concreteIndexNames(context, "foo");
            assertEquals(1, results.length);
            assertEquals("foo", results[0]);

            results = indexNameExpressionResolver.concreteIndexNames(context, "bar");
            assertThat(results, emptyArray());

            results = indexNameExpressionResolver.concreteIndexNames(context, "foofoo", "foobar");
            assertEquals(2, results.length);
            assertThat(results, arrayContainingInAnyOrder("foofoo", "foobar"));

            results = indexNameExpressionResolver.concreteIndexNames(context, "foofoobar");
            assertEquals(2, results.length);
            assertEquals(new HashSet<>(Arrays.asList("foo", "foobar")), new HashSet<>(Arrays.asList(results)));

            results = indexNameExpressionResolver.concreteIndexNames(context, "foo", "bar");
            assertEquals(1, results.length);
            assertThat(results, arrayContainingInAnyOrder("foo"));

            results = indexNameExpressionResolver.concreteIndexNames(context, "barbaz", "foobar");
            assertEquals(2, results.length);
            assertThat(results, arrayContainingInAnyOrder("foofoo", "foobar"));

            results = indexNameExpressionResolver.concreteIndexNames(context, "barbaz", "bar");
            assertEquals(1, results.length);
            assertThat(results, arrayContainingInAnyOrder("foofoo"));

            results = indexNameExpressionResolver.concreteIndexNames(context, "baz*");
            assertThat(results, emptyArray());

            results = indexNameExpressionResolver.concreteIndexNames(context, "foo", "baz*");
            assertEquals(1, results.length);
            assertEquals("foo", results[0]);

            Matcher<String[]> expectedResults = options == IndicesOptions.lenientExpandOpen()
                ? arrayContainingInAnyOrder("foo", "foobar", "foofoo")
                : arrayContainingInAnyOrder("foo", "foobar", "foofoo", "foofoo-closed");

            results = indexNameExpressionResolver.concreteIndexNames(context, Strings.EMPTY_ARRAY);
            assertThat(results, expectedResults);

            results = indexNameExpressionResolver.concreteIndexNames(context, "foofoo*");
            assertThat(results, expectedResults);
        }
    }

    public void testConcreteIndexNamesIgnoreUnavailableDisallowEmpty() {
        ProjectMetadata project = ProjectMetadata.builder(new ProjectId(randomUUID()))
            .put(indexBuilder("foo"))
            .put(indexBuilder("foobar"))
            .put(indexBuilder("foofoo-closed").state(IndexMetadata.State.CLOSE))
            .put(indexBuilder("foofoo").putAlias(AliasMetadata.builder("barbaz")))
            .build();

        IndicesOptions expandOpen = IndicesOptions.fromOptions(true, false, true, false);
        IndicesOptions expand = IndicesOptions.fromOptions(true, false, true, true);

        for (IndicesOptions options : List.of(expandOpen, expand)) {
            IndexNameExpressionResolver.Context context = new IndexNameExpressionResolver.Context(
                project,
                options,
                randomFrom(SystemIndexAccessLevel.values())
            );
            String[] results = indexNameExpressionResolver.concreteIndexNames(context, "foo");
            assertEquals(1, results.length);
            assertEquals("foo", results[0]);

            {
                IndexNotFoundException infe = expectThrows(
                    IndexNotFoundException.class,
                    () -> indexNameExpressionResolver.concreteIndexNames(context, "bar")
                );
                assertThat(infe.getIndex().getName(), equalTo("bar"));
            }
            {
                IndexNotFoundException infe = expectThrows(
                    IndexNotFoundException.class,
                    () -> indexNameExpressionResolver.concreteIndexNames(context, "baz*")
                );
                assertThat(infe.getIndex().getName(), equalTo("baz*"));
            }
            {
                IndexNotFoundException infe = expectThrows(
                    IndexNotFoundException.class,
                    () -> indexNameExpressionResolver.concreteIndexNames(context, "foo", "baz*")
                );
                assertThat(infe.getIndex().getName(), equalTo("baz*"));
            }

            Matcher<String[]> expectedResults = options == expandOpen
                ? arrayContainingInAnyOrder("foo", "foobar", "foofoo")
                : arrayContainingInAnyOrder("foo", "foobar", "foofoo", "foofoo-closed");
            results = indexNameExpressionResolver.concreteIndexNames(context, Strings.EMPTY_ARRAY);
            assertThat(results, expectedResults);

            results = indexNameExpressionResolver.concreteIndexNames(context, Strings.EMPTY_ARRAY);
            assertThat(results, expectedResults);
        }
    }

    public void testConcreteIndexNamesExpandWildcards() {
        ProjectMetadata project = ProjectMetadata.builder(new ProjectId(randomUUID()))
            .put(indexBuilder("foo").state(IndexMetadata.State.CLOSE))
            .put(indexBuilder("bar"))
            .put(indexBuilder("foobar").putAlias(AliasMetadata.builder("barbaz")))
            .put(indexBuilder("hidden", Settings.builder().put("index.hidden", true).build()))
            .put(indexBuilder(".hidden", Settings.builder().put("index.hidden", true).build()))
            .put(indexBuilder(".hidden-closed", Settings.builder().put("index.hidden", true).build()).state(IndexMetadata.State.CLOSE))
            .put(indexBuilder("hidden-closed", Settings.builder().put("index.hidden", true).build()).state(IndexMetadata.State.CLOSE))
            .build();

        // Only closed
        IndicesOptions options = IndicesOptions.fromOptions(false, true, false, true, false);
        IndexNameExpressionResolver.Context context = new IndexNameExpressionResolver.Context(
            project,
            options,
            SystemIndexAccessLevel.NONE
        );
        String[] results = indexNameExpressionResolver.concreteIndexNames(context, Strings.EMPTY_ARRAY);
        assertEquals(1, results.length);
        assertEquals("foo", results[0]);

        results = indexNameExpressionResolver.concreteIndexNames(context, "foo*");
        assertEquals(1, results.length);
        assertEquals("foo", results[0]);

        // no wildcards, so wildcard expansion don't apply
        results = indexNameExpressionResolver.concreteIndexNames(context, "bar");
        assertEquals(1, results.length);
        assertEquals("bar", results[0]);

        // implicit hidden for dot indices based on wildcard starting with .
        results = indexNameExpressionResolver.concreteIndexNames(context, ".*");
        assertEquals(1, results.length);
        assertThat(results, arrayContainingInAnyOrder(".hidden-closed"));

        results = indexNameExpressionResolver.concreteIndexNames(context, ".hidd*");
        assertEquals(1, results.length);
        assertThat(results, arrayContainingInAnyOrder(".hidden-closed"));

        // Only open
        options = IndicesOptions.fromOptions(false, true, true, false, false);
        context = new IndexNameExpressionResolver.Context(project, options, SystemIndexAccessLevel.NONE);
        results = indexNameExpressionResolver.concreteIndexNames(context, Strings.EMPTY_ARRAY);
        assertEquals(2, results.length);
        assertThat(results, arrayContainingInAnyOrder("bar", "foobar"));

        results = indexNameExpressionResolver.concreteIndexNames(context, "foo*");
        assertEquals(1, results.length);
        assertEquals("foobar", results[0]);

        results = indexNameExpressionResolver.concreteIndexNames(context, "bar");
        assertEquals(1, results.length);
        assertEquals("bar", results[0]);

        // implicit hidden for dot indices based on wildcard starting with .
        results = indexNameExpressionResolver.concreteIndexNames(context, ".*");
        assertEquals(1, results.length);
        assertThat(results, arrayContainingInAnyOrder(".hidden"));

        results = indexNameExpressionResolver.concreteIndexNames(context, ".hidd*");
        assertEquals(1, results.length);
        assertThat(results, arrayContainingInAnyOrder(".hidden"));

        // Open and closed
        options = IndicesOptions.fromOptions(false, true, true, true, false);
        context = new IndexNameExpressionResolver.Context(project, options, SystemIndexAccessLevel.NONE);
        results = indexNameExpressionResolver.concreteIndexNames(context, Strings.EMPTY_ARRAY);
        assertEquals(3, results.length);
        assertThat(results, arrayContainingInAnyOrder("bar", "foobar", "foo"));

        results = indexNameExpressionResolver.concreteIndexNames(context, "foo*");
        assertEquals(2, results.length);
        assertThat(results, arrayContainingInAnyOrder("foobar", "foo"));

        results = indexNameExpressionResolver.concreteIndexNames(context, "bar");
        assertEquals(1, results.length);
        assertEquals("bar", results[0]);

        results = indexNameExpressionResolver.concreteIndexNames(context, "*", "-foo*");
        assertEquals(1, results.length);
        assertEquals("bar", results[0]);

        results = indexNameExpressionResolver.concreteIndexNames(context, "*", "-foo", "-foobar");
        assertEquals(1, results.length);
        assertEquals("bar", results[0]);

        results = indexNameExpressionResolver.concreteIndexNames(context, "*", "-foo", "*");
        assertEquals(3, results.length);
        assertThat(results, arrayContainingInAnyOrder("bar", "foobar", "foo"));

        results = indexNameExpressionResolver.concreteIndexNames(context, "-*");
        assertEquals(0, results.length);

        // implicit hidden for dot indices based on wildcard starting with .
        results = indexNameExpressionResolver.concreteIndexNames(context, ".*");
        assertEquals(2, results.length);
        assertThat(results, arrayContainingInAnyOrder(".hidden", ".hidden-closed"));

        results = indexNameExpressionResolver.concreteIndexNames(context, ".hidd*");
        assertEquals(2, results.length);
        assertThat(results, arrayContainingInAnyOrder(".hidden", ".hidden-closed"));

        // open closed and hidden
        options = IndicesOptions.fromOptions(false, true, true, true, true);
        context = new IndexNameExpressionResolver.Context(project, options, SystemIndexAccessLevel.NONE);
        results = indexNameExpressionResolver.concreteIndexNames(context, Strings.EMPTY_ARRAY);
        assertEquals(7, results.length);
        assertThat(results, arrayContainingInAnyOrder("bar", "foobar", "foo", "hidden", "hidden-closed", ".hidden", ".hidden-closed"));

        results = indexNameExpressionResolver.concreteIndexNames(context, "foo*");
        assertEquals(2, results.length);
        assertThat(results, arrayContainingInAnyOrder("foobar", "foo"));

        results = indexNameExpressionResolver.concreteIndexNames(context, "bar");
        assertEquals(1, results.length);
        assertEquals("bar", results[0]);

        results = indexNameExpressionResolver.concreteIndexNames(context, "*", "-foo*");
        assertEquals(5, results.length);
        assertThat(results, arrayContainingInAnyOrder("bar", "hidden", "hidden-closed", ".hidden", ".hidden-closed"));

        results = indexNameExpressionResolver.concreteIndexNames(context, "*", "-foo", "-foobar");
        assertEquals(5, results.length);
        assertThat(results, arrayContainingInAnyOrder("bar", "hidden", "hidden-closed", ".hidden", ".hidden-closed"));

        results = indexNameExpressionResolver.concreteIndexNames(context, "*", "-foo", "-foobar", "-hidden*");
        assertEquals(3, results.length);
        assertThat(results, arrayContainingInAnyOrder("bar", ".hidden", ".hidden-closed"));

        results = indexNameExpressionResolver.concreteIndexNames(context, "hidden*");
        assertEquals(2, results.length);
        assertThat(results, arrayContainingInAnyOrder("hidden", "hidden-closed"));

        results = indexNameExpressionResolver.concreteIndexNames(context, "hidden");
        assertEquals(1, results.length);
        assertThat(results, arrayContainingInAnyOrder("hidden"));

        results = indexNameExpressionResolver.concreteIndexNames(context, "hidden-closed");
        assertEquals(1, results.length);
        assertThat(results, arrayContainingInAnyOrder("hidden-closed"));

        results = indexNameExpressionResolver.concreteIndexNames(context, "-*");
        assertEquals(0, results.length);

        options = IndicesOptions.fromOptions(false, false, true, true, true);
        IndexNameExpressionResolver.Context context2 = new IndexNameExpressionResolver.Context(
            project,
            options,
            SystemIndexAccessLevel.NONE
        );
        IndexNotFoundException infe = expectThrows(
            IndexNotFoundException.class,
            () -> indexNameExpressionResolver.concreteIndexNames(context2, "-*")
        );
        assertThat(infe.getResourceId().toString(), equalTo("[-*]"));

        infe = expectThrows(
            IndexNotFoundException.class,
            // throws error because "-foobar" was not covered by a wildcard that included it
            () -> indexNameExpressionResolver.concreteIndexNames(context2, "bar", "hidden", "-foobar")
        );
        assertThat(
            infe.getMessage(),
            containsString(
                "if you intended to exclude this index, ensure that you use wildcards that include it " + "before explicitly excluding it"
            )
        );
        assertThat(infe.getResourceId().toString(), equalTo("[-foobar]"));

        // open and hidden
        options = IndicesOptions.fromOptions(false, true, true, false, true);
        context = new IndexNameExpressionResolver.Context(project, options, SystemIndexAccessLevel.NONE);
        results = indexNameExpressionResolver.concreteIndexNames(context, Strings.EMPTY_ARRAY);
        assertEquals(4, results.length);
        assertThat(results, arrayContainingInAnyOrder("bar", "foobar", "hidden", ".hidden"));

        results = indexNameExpressionResolver.concreteIndexNames(context, "foo*");
        assertEquals(1, results.length);
        assertEquals("foobar", results[0]);

        results = indexNameExpressionResolver.concreteIndexNames(context, "bar");
        assertEquals(1, results.length);
        assertEquals("bar", results[0]);

        results = indexNameExpressionResolver.concreteIndexNames(context, "h*");
        assertEquals(1, results.length);
        assertEquals("hidden", results[0]);

        // closed and hidden
        options = IndicesOptions.fromOptions(false, true, false, true, true);
        context = new IndexNameExpressionResolver.Context(project, options, SystemIndexAccessLevel.NONE);
        results = indexNameExpressionResolver.concreteIndexNames(context, Strings.EMPTY_ARRAY);
        assertEquals(3, results.length);
        assertThat(results, arrayContainingInAnyOrder("foo", "hidden-closed", ".hidden-closed"));

        results = indexNameExpressionResolver.concreteIndexNames(context, "foo*");
        assertEquals(1, results.length);
        assertEquals("foo", results[0]);

        results = indexNameExpressionResolver.concreteIndexNames(context, "bar");
        assertEquals(1, results.length);
        assertEquals("bar", results[0]);

        results = indexNameExpressionResolver.concreteIndexNames(context, "h*");
        assertEquals(1, results.length);
        assertEquals("hidden-closed", results[0]);

        // only hidden
        options = IndicesOptions.fromOptions(false, true, false, false, true);
        context = new IndexNameExpressionResolver.Context(project, options, SystemIndexAccessLevel.NONE);
        results = indexNameExpressionResolver.concreteIndexNames(context, Strings.EMPTY_ARRAY);
        assertThat(results, emptyArray());

        IndexNameExpressionResolver.Context context3 = context;
        infe = expectThrows(IndexNotFoundException.class, () -> indexNameExpressionResolver.concreteIndexNames(context3, "h*"));
        assertThat(infe.getResourceId().toString(), equalTo("[h*]"));

        results = indexNameExpressionResolver.concreteIndexNames(context, "hidden");
        assertThat(results, arrayContainingInAnyOrder("hidden"));

        results = indexNameExpressionResolver.concreteIndexNames(context, "hidden-closed");
        assertThat(results, arrayContainingInAnyOrder("hidden-closed"));
    }

    public void testConcreteIndexNamesNoExpandWildcards() {
        ProjectMetadata project = ProjectMetadata.builder(new ProjectId(randomUUID()))
            .put(indexBuilder("foo").putAlias(AliasMetadata.builder("foofoobar")))
            .put(indexBuilder("foobar").putAlias(AliasMetadata.builder("foofoobar")))
            .put(indexBuilder("foofoo-closed").state(IndexMetadata.State.CLOSE))
            .put(indexBuilder("foofoo").putAlias(AliasMetadata.builder("barbaz")))
            .build();

        // ignore unavailable and allow no indices
        {
            IndicesOptions noExpandLenient = IndicesOptions.fromOptions(true, true, false, false, randomBoolean());
            IndexNameExpressionResolver.Context context = new IndexNameExpressionResolver.Context(
                project,
                noExpandLenient,
                SystemIndexAccessLevel.NONE
            );
            String[] results = indexNameExpressionResolver.concreteIndexNames(context, "baz*");
            assertThat(results, emptyArray());

            results = indexNameExpressionResolver.concreteIndexNames(context, "foo", "baz*");
            assertEquals(1, results.length);
            assertEquals("foo", results[0]);

            results = indexNameExpressionResolver.concreteIndexNames(context, "foofoobar");
            assertEquals(2, results.length);
            assertThat(results, arrayContainingInAnyOrder("foo", "foobar"));

            results = indexNameExpressionResolver.concreteIndexNames(context, (String[]) null);
            assertEquals(0, results.length);

            results = indexNameExpressionResolver.concreteIndexNames(context, Strings.EMPTY_ARRAY);
            assertEquals(0, results.length);
        }

        // ignore unavailable but don't allow no indices
        {
            IndicesOptions noExpandDisallowEmpty = IndicesOptions.fromOptions(true, false, false, false, randomBoolean());
            IndexNameExpressionResolver.Context context = new IndexNameExpressionResolver.Context(
                project,
                noExpandDisallowEmpty,
                SystemIndexAccessLevel.NONE
            );

            {
                IndexNotFoundException infe = expectThrows(
                    IndexNotFoundException.class,
                    () -> indexNameExpressionResolver.concreteIndexNames(context, "baz*")
                );
                assertThat(infe.getIndex().getName(), equalTo("baz*"));
            }

            String[] results = indexNameExpressionResolver.concreteIndexNames(context, "foo", "baz*");
            assertEquals(1, results.length);
            assertEquals("foo", results[0]);

            results = indexNameExpressionResolver.concreteIndexNames(context, "foofoobar");
            assertEquals(2, results.length);
            assertThat(results, arrayContainingInAnyOrder("foo", "foobar"));

            {
                // unavailable indices are ignored but no indices are disallowed
                expectThrows(IndexNotFoundException.class, () -> indexNameExpressionResolver.concreteIndexNames(context, "bar", "baz"));
            }
        }

        // error on unavailable but allow no indices
        {
            IndicesOptions noExpandErrorUnavailable = IndicesOptions.fromOptions(false, true, false, false, randomBoolean());
            IndexNameExpressionResolver.Context context = new IndexNameExpressionResolver.Context(
                project,
                noExpandErrorUnavailable,
                SystemIndexAccessLevel.NONE
            );
            {
                IndexNotFoundException infe = expectThrows(
                    IndexNotFoundException.class,
                    () -> indexNameExpressionResolver.concreteIndexNames(context, "baz*")
                );
                assertThat(infe.getIndex().getName(), equalTo("baz*"));
            }
            {
                IndexNotFoundException infe = expectThrows(
                    IndexNotFoundException.class,
                    () -> indexNameExpressionResolver.concreteIndexNames(context, "foo", "baz*")
                );
                assertThat(infe.getIndex().getName(), equalTo("baz*"));
            }
            {
                // unavailable indices are not ignored, hence the error on the first unavailable indices encountered
                IndexNotFoundException infe = expectThrows(
                    IndexNotFoundException.class,
                    () -> indexNameExpressionResolver.concreteIndexNames(context, "bar", "baz")
                );
                assertThat(infe.getIndex().getName(), equalTo("bar"));
            }
            {
                String[] results = indexNameExpressionResolver.concreteIndexNames(context, "foofoobar");
                assertEquals(2, results.length);
                assertThat(results, arrayContainingInAnyOrder("foo", "foobar"));
            }
        }

        // error on both unavailable and no indices
        {
            IndicesOptions noExpandStrict = IndicesOptions.fromOptions(false, false, false, false, randomBoolean());
            IndexNameExpressionResolver.Context context = new IndexNameExpressionResolver.Context(
                project,
                noExpandStrict,
                SystemIndexAccessLevel.NONE
            );
            IndexNotFoundException infe = expectThrows(
                IndexNotFoundException.class,
                () -> indexNameExpressionResolver.concreteIndexNames(context, "baz*")
            );
            assertThat(infe.getIndex().getName(), equalTo("baz*"));

            IndexNotFoundException infe2 = expectThrows(
                IndexNotFoundException.class,
                () -> indexNameExpressionResolver.concreteIndexNames(context, "foo", "baz*")
            );
            assertThat(infe2.getIndex().getName(), equalTo("baz*"));

            String[] results = indexNameExpressionResolver.concreteIndexNames(context, "foofoobar");
            assertEquals(2, results.length);
            assertThat(results, arrayContainingInAnyOrder("foo", "foobar"));
        }
    }

    public void testIndexOptionsSingleIndexNoExpandWildcards() {
        ProjectMetadata project = ProjectMetadata.builder(new ProjectId(randomUUID()))
            .put(indexBuilder("foo").putAlias(AliasMetadata.builder("foofoobar")))
            .put(indexBuilder("foobar").putAlias(AliasMetadata.builder("foofoobar")))
            .put(indexBuilder("foofoo-closed").state(IndexMetadata.State.CLOSE))
            .put(indexBuilder("foofoo").putAlias(AliasMetadata.builder("barbaz")))
            .build();

        // error on both unavailable and no indices + every alias needs to expand to a single index

        {
            IndexNameExpressionResolver.Context context = new IndexNameExpressionResolver.Context(
                project,
                IndicesOptions.strictSingleIndexNoExpandForbidClosed(),
                SystemIndexAccessLevel.NONE
            );
            IndexNotFoundException infe = expectThrows(
                IndexNotFoundException.class,
                () -> indexNameExpressionResolver.concreteIndexNames(context, "baz*")
            );
            assertThat(infe.getIndex().getName(), equalTo("baz*"));
        }

        {
            IndexNameExpressionResolver.Context context = new IndexNameExpressionResolver.Context(
                project,
                IndicesOptions.strictSingleIndexNoExpandForbidClosed(),
                SystemIndexAccessLevel.NONE
            );
            IndexNotFoundException infe = expectThrows(
                IndexNotFoundException.class,
                () -> indexNameExpressionResolver.concreteIndexNames(context, "foo", "baz*")
            );
            assertThat(infe.getIndex().getName(), equalTo("baz*"));
        }

        {
            IndexNameExpressionResolver.Context context = new IndexNameExpressionResolver.Context(
                project,
                IndicesOptions.strictSingleIndexNoExpandForbidClosed(),
                SystemIndexAccessLevel.NONE
            );
            IllegalArgumentException e = expectThrows(
                IllegalArgumentException.class,
                () -> indexNameExpressionResolver.concreteIndexNames(context, "foofoobar")
            );
            assertThat(e.getMessage(), containsString("alias [foofoobar] has more than one index associated with it"));
        }

        {
            IndexNameExpressionResolver.Context context = new IndexNameExpressionResolver.Context(
                project,
                IndicesOptions.strictSingleIndexNoExpandForbidClosed(),
                SystemIndexAccessLevel.NONE
            );
            IllegalArgumentException e = expectThrows(
                IllegalArgumentException.class,
                () -> indexNameExpressionResolver.concreteIndexNames(context, "foo", "foofoobar")
            );
            assertThat(e.getMessage(), containsString("alias [foofoobar] has more than one index associated with it"));
        }

        {
            IndexNameExpressionResolver.Context context = new IndexNameExpressionResolver.Context(
                project,
                IndicesOptions.strictSingleIndexNoExpandForbidClosed(),
                SystemIndexAccessLevel.NONE
            );
            IndexClosedException ince = expectThrows(
                IndexClosedException.class,
                () -> indexNameExpressionResolver.concreteIndexNames(context, "foofoo-closed", "foofoobar")
            );
            assertThat(ince.getMessage(), equalTo("closed"));
            assertEquals(ince.getIndex().getName(), "foofoo-closed");
        }

        IndexNameExpressionResolver.Context context = new IndexNameExpressionResolver.Context(
            project,
            IndicesOptions.strictSingleIndexNoExpandForbidClosed(),
            SystemIndexAccessLevel.NONE
        );
        String[] results = indexNameExpressionResolver.concreteIndexNames(context, "foo", "barbaz");
        assertEquals(2, results.length);
        assertThat(results, arrayContainingInAnyOrder("foo", "foofoo"));
    }

    public void testIndexOptionsEmptyCluster() {
        ProjectMetadata project = ProjectMetadata.builder(new ProjectId(randomUUID())).build();

        IndicesOptions options = IndicesOptions.strictExpandOpen();
        final IndexNameExpressionResolver.Context context = new IndexNameExpressionResolver.Context(
            project,
            options,
            SystemIndexAccessLevel.NONE
        );
        String[] results = indexNameExpressionResolver.concreteIndexNames(context, Strings.EMPTY_ARRAY);
        assertThat(results, emptyArray());

        {
            IndexNotFoundException infe = expectThrows(
                IndexNotFoundException.class,
                () -> indexNameExpressionResolver.concreteIndexNames(context, "foo")
            );
            assertThat(infe.getIndex().getName(), equalTo("foo"));
        }

        results = indexNameExpressionResolver.concreteIndexNames(context, "foo*");
        assertThat(results, emptyArray());

        {
            IndexNotFoundException infe = expectThrows(
                IndexNotFoundException.class,
                () -> indexNameExpressionResolver.concreteIndexNames(context, "foo*", "bar")
            );
            assertThat(infe.getIndex().getName(), equalTo("bar"));
        }

        final IndexNameExpressionResolver.Context context2 = new IndexNameExpressionResolver.Context(
            project,
            IndicesOptions.lenientExpandOpen(),
            SystemIndexAccessLevel.NONE
        );
        results = indexNameExpressionResolver.concreteIndexNames(context2, Strings.EMPTY_ARRAY);
        assertThat(results, emptyArray());
        results = indexNameExpressionResolver.concreteIndexNames(context2, "foo");
        assertThat(results, emptyArray());
        results = indexNameExpressionResolver.concreteIndexNames(context2, "foo*");
        assertThat(results, emptyArray());
        results = indexNameExpressionResolver.concreteIndexNames(context2, "foo*", "bar");
        assertThat(results, emptyArray());

        final IndexNameExpressionResolver.Context context3 = new IndexNameExpressionResolver.Context(
            project,
            IndicesOptions.fromOptions(true, false, true, false),
            SystemIndexAccessLevel.NONE
        );
        {
            IndexNotFoundException infe = expectThrows(
                IndexNotFoundException.class,
                () -> indexNameExpressionResolver.concreteIndexNames(context3, Strings.EMPTY_ARRAY)
            );
            assertThat(infe.getResourceId().toString(), equalTo("[_all]"));
        }

        // no wildcard expand
        final IndexNameExpressionResolver.Context context4 = new IndexNameExpressionResolver.Context(
            project,
            IndicesOptions.fromOptions(false, true, false, false),
            randomFrom(SystemIndexAccessLevel.values())
        );
        results = indexNameExpressionResolver.concreteIndexNames(context4, Strings.EMPTY_ARRAY);
        assertThat(results, emptyArray());
        {
            IndexNotFoundException infe = expectThrows(
                IndexNotFoundException.class,
                () -> indexNameExpressionResolver.concreteIndexNames(context4, "foo")
            );
            assertThat(infe.getIndex().getName(), equalTo("foo"));
        }
        {
            IndexNotFoundException infe = expectThrows(
                IndexNotFoundException.class,
                () -> indexNameExpressionResolver.concreteIndexNames(context4, "foo*")
            );
            assertThat(infe.getIndex().getName(), equalTo("foo*"));
        }
        {
            IndexNotFoundException infe = expectThrows(
                IndexNotFoundException.class,
                () -> indexNameExpressionResolver.concreteIndexNames(context4, "bar", "foo*")
            );
            assertThat(infe.getIndex().getName(), equalTo("bar"));
        }
    }

    public void testConcreteIndicesIgnoreIndicesOneMissingIndex() {
        ProjectMetadata project = ProjectMetadata.builder(new ProjectId(randomUUID()))
            .put(indexBuilder("testXXX"))
            .put(indexBuilder("kuku"))
            .build();
        IndexNameExpressionResolver.Context context = new IndexNameExpressionResolver.Context(
            project,
            IndicesOptions.strictExpandOpen(),
            SystemIndexAccessLevel.NONE
        );
        IndexNotFoundException infe = expectThrows(
            IndexNotFoundException.class,
            () -> indexNameExpressionResolver.concreteIndexNames(context, "testZZZ")
        );
        assertThat(infe.getMessage(), is("no such index [testZZZ]"));
        // same as above, but DO NOT expand wildcards
        IndexNameExpressionResolver.Context context_no_expand = new IndexNameExpressionResolver.Context(
            project,
            IndicesOptions.builder().wildcardOptions(doNotExpandWildcards()).build(),
            randomFrom(SystemIndexAccessLevel.values())
        );
        IndexNotFoundException infe_no_expand = expectThrows(
            IndexNotFoundException.class,
            () -> indexNameExpressionResolver.concreteIndexNames(context_no_expand, "testZZZ")
        );
        assertThat(infe_no_expand.getMessage(), is("no such index [testZZZ]"));
    }

    public void testConcreteIndicesIgnoreIndicesOneMissingIndexOtherFound() {
        ProjectMetadata project = ProjectMetadata.builder(new ProjectId(randomUUID()))
            .put(indexBuilder("testXXX"))
            .put(indexBuilder("kuku"))
            .build();
        IndexNameExpressionResolver.Context context = new IndexNameExpressionResolver.Context(
            project,
            IndicesOptions.lenientExpandOpen(),
            SystemIndexAccessLevel.NONE
        );

        assertThat(
            newHashSet(indexNameExpressionResolver.concreteIndexNames(context, "testXXX", "testZZZ")),
            equalTo(newHashSet("testXXX"))
        );
    }

    public void testConcreteIndicesIgnoreIndicesAllMissing() {
        ProjectMetadata project = ProjectMetadata.builder(new ProjectId(randomUUID()))
            .put(indexBuilder("testXXX"))
            .put(indexBuilder("kuku"))
            .build();
        IndexNameExpressionResolver.Context context = new IndexNameExpressionResolver.Context(
            project,
            IndicesOptions.strictExpandOpen(),
            SystemIndexAccessLevel.NONE
        );

        IndexNotFoundException infe = expectThrows(
            IndexNotFoundException.class,
            () -> indexNameExpressionResolver.concreteIndexNames(context, "testMo", "testMahdy")
        );
        assertThat(infe.getMessage(), is("no such index [testMo]"));
        // same as above, but DO NOT expand wildcards
        IndexNameExpressionResolver.Context context_no_expand = new IndexNameExpressionResolver.Context(
            project,
            IndicesOptions.builder().wildcardOptions(doNotExpandWildcards()).build(),
            randomFrom(SystemIndexAccessLevel.values())
        );
        IndexNotFoundException infe_no_expand = expectThrows(
            IndexNotFoundException.class,
            () -> indexNameExpressionResolver.concreteIndexNames(context_no_expand, "testMo", "testMahdy")
        );
        assertThat(infe_no_expand.getMessage(), is("no such index [testMo]"));
    }

    public void testConcreteIndicesIgnoreIndicesEmptyRequest() {
        ProjectMetadata project = ProjectMetadata.builder(new ProjectId(randomUUID()))
            .put(indexBuilder("testXXX"))
            .put(indexBuilder("kuku"))
            .build();
        IndexNameExpressionResolver.Context context = new IndexNameExpressionResolver.Context(
            project,
            IndicesOptions.lenientExpandOpen(),
            SystemIndexAccessLevel.NONE
        );
        assertThat(
            newHashSet(indexNameExpressionResolver.concreteIndexNames(context, new String[] {})),
            equalTo(newHashSet("kuku", "testXXX"))
        );
    }

    public void testConcreteIndicesNoIndicesErrorMessage() {
        ProjectMetadata project = ProjectMetadata.builder(new ProjectId(randomUUID())).build();
        IndexNameExpressionResolver.Context context = new IndexNameExpressionResolver.Context(
            project,
            IndicesOptions.fromOptions(false, false, true, true),
            SystemIndexAccessLevel.NONE
        );
        IndexNotFoundException infe = expectThrows(
            IndexNotFoundException.class,
            () -> indexNameExpressionResolver.concreteIndices(context, new String[] {})
        );
        assertThat(infe.getMessage(), is("no such index [_all] and no indices exist"));
    }

    public void testConcreteIndicesNoIndicesErrorMessageNoExpand() {
        ProjectMetadata project = ProjectMetadata.builder(new ProjectId(randomUUID())).build();
        IndexNameExpressionResolver.Context context = new IndexNameExpressionResolver.Context(
            project,
            IndicesOptions.fromOptions(false, false, false, false),
            SystemIndexAccessLevel.NONE
        );
        IndexNotFoundException infe = expectThrows(
            IndexNotFoundException.class,
            () -> indexNameExpressionResolver.concreteIndices(context, new String[] {})
        );
        assertThat(infe.getMessage(), is("no such index [_all] and no indices exist"));
    }

    public void testConcreteIndicesWildcardExpansion() {
        ProjectMetadata project = ProjectMetadata.builder(new ProjectId(randomUUID()))
            .put(indexBuilder("testXXX").state(State.OPEN))
            .put(indexBuilder("testXXY").state(State.OPEN))
            .put(indexBuilder("testXYY").state(State.CLOSE))
            .put(indexBuilder("testYYY").state(State.OPEN))
            .put(indexBuilder("testYYX").state(State.OPEN))
            .build();

        IndexNameExpressionResolver.Context context = new IndexNameExpressionResolver.Context(
            project,
            IndicesOptions.fromOptions(true, true, false, false),
            SystemIndexAccessLevel.NONE
        );
        assertThat(newHashSet(indexNameExpressionResolver.concreteIndexNames(context, "testX*")), equalTo(new HashSet<String>()));
        context = new IndexNameExpressionResolver.Context(
            project,
            IndicesOptions.fromOptions(true, true, true, false),
            SystemIndexAccessLevel.NONE
        );
        assertThat(
            newHashSet(indexNameExpressionResolver.concreteIndexNames(context, "testX*")),
            equalTo(newHashSet("testXXX", "testXXY"))
        );
        context = new IndexNameExpressionResolver.Context(
            project,
            IndicesOptions.fromOptions(true, true, false, true),
            SystemIndexAccessLevel.NONE
        );
        assertThat(newHashSet(indexNameExpressionResolver.concreteIndexNames(context, "testX*")), equalTo(newHashSet("testXYY")));
        context = new IndexNameExpressionResolver.Context(
            project,
            IndicesOptions.fromOptions(true, true, true, true),
            SystemIndexAccessLevel.NONE
        );
        assertThat(
            newHashSet(indexNameExpressionResolver.concreteIndexNames(context, "testX*")),
            equalTo(newHashSet("testXXX", "testXXY", "testXYY"))
        );
    }

    public void testConcreteIndicesWildcardWithNegation() {
        ProjectMetadata project = ProjectMetadata.builder(new ProjectId(randomUUID()))
            .put(indexBuilder("testXXX").state(State.OPEN))
            .put(indexBuilder("testXXY").state(State.OPEN))
            .put(indexBuilder("testXYY").state(State.OPEN))
            .put(indexBuilder("-testXYZ").state(State.OPEN))
            .put(indexBuilder("-testXZZ").state(State.OPEN))
            .put(indexBuilder("-testYYY").state(State.OPEN))
            .put(indexBuilder("testYYY").state(State.OPEN))
            .put(indexBuilder("testYYX").state(State.OPEN))
            .build();

        IndexNameExpressionResolver.Context context = new IndexNameExpressionResolver.Context(
            project,
            IndicesOptions.fromOptions(true, true, true, true),
            SystemIndexAccessLevel.NONE
        );
        assertThat(
            newHashSet(indexNameExpressionResolver.concreteIndexNames(context, "testX*")),
            equalTo(newHashSet("testXXX", "testXXY", "testXYY"))
        );

        assertThat(
            newHashSet(indexNameExpressionResolver.concreteIndexNames(context, "test*", "-testX*")),
            equalTo(newHashSet("testYYY", "testYYX"))
        );

        assertThat(
            newHashSet(indexNameExpressionResolver.concreteIndexNames(context, "-testX*")),
            equalTo(newHashSet("-testXYZ", "-testXZZ"))
        );

        assertThat(
            newHashSet(indexNameExpressionResolver.concreteIndexNames(context, "testXXY", "-testX*")),
            equalTo(newHashSet("testXXY", "-testXYZ", "-testXZZ"))
        );

        assertThat(
            newHashSet(indexNameExpressionResolver.concreteIndexNames(context, "*", "--testX*")),
            equalTo(newHashSet("testXXX", "testXXY", "testXYY", "testYYX", "testYYY", "-testYYY"))
        );

        assertThat(
            newHashSet(indexNameExpressionResolver.concreteIndexNames(context, "-testXXX", "test*")),
            equalTo(newHashSet("testYYX", "testXXX", "testXYY", "testYYY", "testXXY"))
        );

        assertThat(
            newHashSet(indexNameExpressionResolver.concreteIndexNames(context, "test*", "-testXXX")),
            equalTo(newHashSet("testYYX", "testXYY", "testYYY", "testXXY"))
        );

        assertThat(
            newHashSet(indexNameExpressionResolver.concreteIndexNames(context, "testXXX", "testXXY", "testYYY", "-testYYY")),
            equalTo(newHashSet("testXXX", "testXXY", "testYYY", "-testYYY"))
        );

        assertThat(
            newHashSet(indexNameExpressionResolver.concreteIndexNames(context, "testYYY", "testYYX", "testX*", "-testXXX")),
            equalTo(newHashSet("testYYY", "testYYX", "testXXY", "testXYY"))
        );

        assertThat(
            newHashSet(indexNameExpressionResolver.concreteIndexNames(context, "-testXXX", "*testY*", "-testYYY")),
            equalTo(newHashSet("testYYX", "-testYYY"))
        );

        String[] indexNames = indexNameExpressionResolver.concreteIndexNames(project, IndicesOptions.lenientExpandOpen(), "-doesnotexist");
        assertEquals(0, indexNames.length);

        assertThat(
            newHashSet(indexNameExpressionResolver.concreteIndexNames(project, IndicesOptions.lenientExpandOpen(), "-*")),
            equalTo(newHashSet("-testXYZ", "-testXZZ", "-testYYY"))
        );

        assertThat(
            newHashSet(
                indexNameExpressionResolver.concreteIndexNames(
                    project,
                    IndicesOptions.lenientExpandOpen(),
                    "testXXX",
                    "testXXY",
                    "testXYY",
                    "-testXXY"
                )
            ),
            equalTo(newHashSet("testXXX", "testXYY", "testXXY"))
        );

        indexNames = indexNameExpressionResolver.concreteIndexNames(project, IndicesOptions.lenientExpandOpen(), "*", "-*");
        assertEquals(0, indexNames.length);
    }

    public void testConcreteIndicesWildcardAndAliases() {
        ProjectMetadata project = ProjectMetadata.builder(new ProjectId(randomUUID()))
            .put(indexBuilder("foo_foo").state(State.OPEN).putAlias(AliasMetadata.builder("foo")))
            .put(indexBuilder("bar_bar").state(State.OPEN).putAlias(AliasMetadata.builder("foo")))
            .build();

        // when ignoreAliases option is set, concreteIndexNames resolves the provided expressions
        // only against the defined indices
        IndicesOptions ignoreAliasesOptions = IndicesOptions.fromOptions(false, randomBoolean(), true, false, true, false, true, false);

        String[] indexNamesIndexWildcard = indexNameExpressionResolver.concreteIndexNames(project, ignoreAliasesOptions, "foo*");

        assertEquals(1, indexNamesIndexWildcard.length);
        assertEquals("foo_foo", indexNamesIndexWildcard[0]);

        indexNamesIndexWildcard = indexNameExpressionResolver.concreteIndexNames(project, ignoreAliasesOptions, "*o");

        assertEquals(1, indexNamesIndexWildcard.length);
        assertEquals("foo_foo", indexNamesIndexWildcard[0]);

        indexNamesIndexWildcard = indexNameExpressionResolver.concreteIndexNames(project, ignoreAliasesOptions, "f*o");

        assertEquals(1, indexNamesIndexWildcard.length);
        assertEquals("foo_foo", indexNamesIndexWildcard[0]);

        IllegalArgumentException iae = expectThrows(
            IllegalArgumentException.class,
            () -> indexNameExpressionResolver.concreteIndexNames(project, ignoreAliasesOptions, "foo")
        );
        assertEquals(
            "The provided expression [foo] matches an alias, specify the corresponding concrete indices instead.",
            iae.getMessage()
        );

        // same as above, but DO NOT expand wildcards
        iae = expectThrows(
            IllegalArgumentException.class,
            () -> indexNameExpressionResolver.concreteIndexNames(
                project,
                IndicesOptions.fromOptions(false, randomBoolean(), false, false, true, false, true, false),
                "foo"
            )
        );
        assertEquals(
            "The provided expression [foo] matches an alias, specify the corresponding concrete indices instead.",
            iae.getMessage()
        );

        // when ignoreAliases option is not set, concreteIndexNames resolves the provided
        // expressions against the defined indices and aliases
        IndicesOptions indicesAndAliasesOptions = IndicesOptions.fromOptions(
            false,
            randomBoolean(),
            true,
            false,
            true,
            false,
            false,
            false
        );

        List<String> indexNames = Arrays.asList(indexNameExpressionResolver.concreteIndexNames(project, indicesAndAliasesOptions, "foo*"));
        assertEquals(2, indexNames.size());
        assertTrue(indexNames.contains("foo_foo"));
        assertTrue(indexNames.contains("bar_bar"));

        indexNames = Arrays.asList(indexNameExpressionResolver.concreteIndexNames(project, indicesAndAliasesOptions, "*o"));
        assertEquals(2, indexNames.size());
        assertTrue(indexNames.contains("foo_foo"));
        assertTrue(indexNames.contains("bar_bar"));

        indexNames = Arrays.asList(indexNameExpressionResolver.concreteIndexNames(project, indicesAndAliasesOptions, "f*o"));
        assertEquals(2, indexNames.size());
        assertTrue(indexNames.contains("foo_foo"));
        assertTrue(indexNames.contains("bar_bar"));

        indexNames = Arrays.asList(indexNameExpressionResolver.concreteIndexNames(project, indicesAndAliasesOptions, "foo"));
        assertEquals(2, indexNames.size());
        assertTrue(indexNames.contains("foo_foo"));
        assertTrue(indexNames.contains("bar_bar"));

        // same as above, but DO NOT expand wildcards
        indicesAndAliasesOptions = IndicesOptions.fromOptions(false, randomBoolean(), false, false, true, false, false, false);
        indexNames = Arrays.asList(indexNameExpressionResolver.concreteIndexNames(project, indicesAndAliasesOptions, "foo"));
        assertEquals(2, indexNames.size());
        assertTrue(indexNames.contains("foo_foo"));
        assertTrue(indexNames.contains("bar_bar"));
    }

    public void testHiddenAliasAndHiddenIndexResolution() {
        final String visibleIndex = "visible_index";
        final String hiddenIndex = "hidden_index";
        final String visibleAlias = "visible_alias";
        final String hiddenAlias = "hidden_alias";
        final String dottedHiddenAlias = ".hidden_alias";
        final String dottedHiddenIndex = ".hidden_index";

        IndicesOptions excludeHiddenOptions = IndicesOptions.fromOptions(false, true, true, false, false, true, false, false, false);
        IndicesOptions includeHiddenOptions = IndicesOptions.fromOptions(false, true, true, false, true, true, false, false, false);

        {
            // A visible index with a visible alias and a hidden index with a hidden alias
            ProjectMetadata project = ProjectMetadata.builder(new ProjectId(randomUUID()))
                .put(indexBuilder(visibleIndex).state(State.OPEN).putAlias(AliasMetadata.builder(visibleAlias)))
                .put(
                    indexBuilder(hiddenIndex, Settings.builder().put(INDEX_HIDDEN_SETTING.getKey(), true).build()).state(State.OPEN)
                        .putAlias(AliasMetadata.builder(hiddenAlias).isHidden(true))
                )
                .build();

            // A total wildcard should only be resolved to visible indices
            String[] indexNames;
            indexNames = indexNameExpressionResolver.concreteIndexNames(project, excludeHiddenOptions, "*");
            assertThat(Arrays.asList(indexNames), containsInAnyOrder(visibleIndex));

            // Unless hidden is specified in the options
            indexNames = indexNameExpressionResolver.concreteIndexNames(project, includeHiddenOptions, "*");
            assertThat(Arrays.asList(indexNames), containsInAnyOrder(visibleIndex, hiddenIndex));

            // Both hidden indices and hidden aliases should not be included in wildcard resolution
            indexNames = indexNameExpressionResolver.concreteIndexNames(project, excludeHiddenOptions, "hidden*", "visible*");
            assertThat(Arrays.asList(indexNames), containsInAnyOrder(visibleIndex));

            // unless it's specified in the options
            indexNames = indexNameExpressionResolver.concreteIndexNames(project, includeHiddenOptions, "hidden*", "visible*");
            assertThat(Arrays.asList(indexNames), containsInAnyOrder(visibleIndex, hiddenIndex));

            // Only visible aliases should be included in wildcard resolution
            indexNames = indexNameExpressionResolver.concreteIndexNames(project, excludeHiddenOptions, "*_alias");
            assertThat(Arrays.asList(indexNames), containsInAnyOrder(visibleIndex));

            // unless, again, it's specified in the options
            indexNames = indexNameExpressionResolver.concreteIndexNames(project, includeHiddenOptions, "*_alias");
            assertThat(Arrays.asList(indexNames), containsInAnyOrder(visibleIndex, hiddenIndex));

            // If we specify a hidden alias by name, the options shouldn't matter.
            indexNames = indexNameExpressionResolver.concreteIndexNames(project, includeHiddenOptions, hiddenAlias);
            assertThat(Arrays.asList(indexNames), containsInAnyOrder(hiddenIndex));

            indexNames = indexNameExpressionResolver.concreteIndexNames(project, excludeHiddenOptions, hiddenAlias);
            assertThat(Arrays.asList(indexNames), containsInAnyOrder(hiddenIndex));
        }

        {
            // A visible alias that points to one hidden and one visible index
            ProjectMetadata project = ProjectMetadata.builder(new ProjectId(randomUUID()))
                .put(indexBuilder(visibleIndex).state(State.OPEN).putAlias(AliasMetadata.builder(visibleAlias)))
                .put(
                    indexBuilder(hiddenIndex, Settings.builder().put(INDEX_HIDDEN_SETTING.getKey(), true).build()).state(State.OPEN)
                        .putAlias(AliasMetadata.builder(visibleAlias))
                )
                .build();

            // If the alias is resolved to concrete indices, it should resolve to all the indices it points to, hidden or not.
            String[] indexNames;
            indexNames = indexNameExpressionResolver.concreteIndexNames(project, excludeHiddenOptions, "*_alias");
            assertThat(Arrays.asList(indexNames), containsInAnyOrder(visibleIndex, hiddenIndex));
            indexNames = indexNameExpressionResolver.concreteIndexNames(project, includeHiddenOptions, "*_alias");
            assertThat(Arrays.asList(indexNames), containsInAnyOrder(visibleIndex, hiddenIndex));
            indexNames = indexNameExpressionResolver.concreteIndexNames(project, includeHiddenOptions, visibleAlias);
            assertThat(Arrays.asList(indexNames), containsInAnyOrder(visibleIndex, hiddenIndex));
            indexNames = indexNameExpressionResolver.concreteIndexNames(project, includeHiddenOptions, visibleAlias);
            assertThat(Arrays.asList(indexNames), containsInAnyOrder(visibleIndex, hiddenIndex));

            // total wildcards should also resolve both visible and hidden indices if there is a visible alias
            indexNames = indexNameExpressionResolver.concreteIndexNames(project, excludeHiddenOptions, "*");
            assertThat(Arrays.asList(indexNames), containsInAnyOrder(visibleIndex, hiddenIndex));
        }

        {
            // A hidden alias that points to one hidden and one visible index
            ProjectMetadata project = ProjectMetadata.builder(new ProjectId(randomUUID()))
                .put(indexBuilder(visibleIndex).state(State.OPEN).putAlias(AliasMetadata.builder(hiddenAlias).isHidden(true)))
                .put(
                    indexBuilder(hiddenIndex, Settings.builder().put(INDEX_HIDDEN_SETTING.getKey(), true).build()).state(State.OPEN)
                        .putAlias(AliasMetadata.builder(hiddenAlias).isHidden(true))
                )
                .build();

            String[] indexNames;
            indexNames = indexNameExpressionResolver.concreteIndexNames(project, excludeHiddenOptions, "*");
            assertThat(Arrays.asList(indexNames), containsInAnyOrder(visibleIndex));
            indexNames = indexNameExpressionResolver.concreteIndexNames(project, includeHiddenOptions, "*");
            assertThat(Arrays.asList(indexNames), containsInAnyOrder(visibleIndex, hiddenIndex));

            // A query that only matches the hidden resolves to no indices
            indexNames = indexNameExpressionResolver.concreteIndexNames(project, excludeHiddenOptions, "*_alias");
            assertThat(Arrays.asList(indexNames), empty());

            // But if we include hidden it should be resolved to both indices
            indexNames = indexNameExpressionResolver.concreteIndexNames(project, includeHiddenOptions, "*_alias");
            assertThat(Arrays.asList(indexNames), containsInAnyOrder(visibleIndex, hiddenIndex));

            // If we specify the alias by name it should resolve to both indices, regardless of if the options specify hidden
            indexNames = indexNameExpressionResolver.concreteIndexNames(project, excludeHiddenOptions, hiddenAlias);
            assertThat(Arrays.asList(indexNames), containsInAnyOrder(visibleIndex, hiddenIndex));
            indexNames = indexNameExpressionResolver.concreteIndexNames(project, includeHiddenOptions, hiddenAlias);
            assertThat(Arrays.asList(indexNames), containsInAnyOrder(visibleIndex, hiddenIndex));
        }

        {
            // A hidden alias with a dot-prefixed name that points to one hidden index with a dot prefix, and one hidden index without
            ProjectMetadata project = ProjectMetadata.builder(new ProjectId(randomUUID()))
                .put(
                    indexBuilder(dottedHiddenIndex, Settings.builder().put(INDEX_HIDDEN_SETTING.getKey(), true).build()).state(State.OPEN)
                        .putAlias(AliasMetadata.builder(dottedHiddenAlias).isHidden(true))
                )
                .put(
                    indexBuilder(hiddenIndex, Settings.builder().put(INDEX_HIDDEN_SETTING.getKey(), true).build()).state(State.OPEN)
                        .putAlias(AliasMetadata.builder(dottedHiddenAlias).isHidden(true))
                )
                .build();

            String[] indexNames;
            // A dot-prefixed pattern that includes only the hidden alias should resolve to both, regardless of the options
            indexNames = indexNameExpressionResolver.concreteIndexNames(project, includeHiddenOptions, ".hidden_a*");
            assertThat(Arrays.asList(indexNames), containsInAnyOrder(dottedHiddenIndex, hiddenIndex));
            indexNames = indexNameExpressionResolver.concreteIndexNames(project, excludeHiddenOptions, ".hidden_a*");
            assertThat(Arrays.asList(indexNames), containsInAnyOrder(dottedHiddenIndex, hiddenIndex));

            // A query that doesn't include the dot resolves to no indices
            indexNames = indexNameExpressionResolver.concreteIndexNames(project, excludeHiddenOptions, "*_alias");
            assertThat(Arrays.asList(indexNames), empty());

            // But should include both indices if the options do include hidden
            indexNames = indexNameExpressionResolver.concreteIndexNames(project, includeHiddenOptions, "*_alias");
            assertThat(Arrays.asList(indexNames), containsInAnyOrder(dottedHiddenIndex, hiddenIndex));
        }
    }

    public void testHiddenIndexWithVisibleAliasOverlappingNameResolution() {
        final String hiddenIndex = "my-hidden-index";
        final String hiddenAlias = "my-hidden-alias";
        final String visibleAlias = "my-visible-alias";

        IndicesOptions excludeHiddenOptions = IndicesOptions.fromOptions(false, true, true, false, false, true, false, false, false);
        IndicesOptions includeHiddenOptions = IndicesOptions.fromOptions(false, true, true, false, true, true, false, false, false);

        ProjectMetadata project = ProjectMetadata.builder(new ProjectId(randomUUID()))
            .put(
                indexBuilder(hiddenIndex, Settings.builder().put(INDEX_HIDDEN_SETTING.getKey(), true).build()).state(State.OPEN)
                    .putAlias(AliasMetadata.builder(hiddenAlias).isHidden(true))
                    .putAlias(AliasMetadata.builder(visibleAlias).build())
            )
            .build();

        String[] indexNames;
        indexNames = indexNameExpressionResolver.concreteIndexNames(project, excludeHiddenOptions, "my-*");
        assertThat(Arrays.asList(indexNames), containsInAnyOrder(hiddenIndex));

        indexNames = indexNameExpressionResolver.concreteIndexNames(project, excludeHiddenOptions, "my-hidden*");
        assertThat(Arrays.asList(indexNames), empty());
        indexNames = indexNameExpressionResolver.concreteIndexNames(project, excludeHiddenOptions, "my-*", "-my-visible*");
        assertThat(Arrays.asList(indexNames), empty());
        indexNames = indexNameExpressionResolver.concreteIndexNames(project, includeHiddenOptions, "my-hidden*", "-my-hidden-a*");
        assertThat(Arrays.asList(indexNames), empty());
    }

    /**
     * test resolving _all pattern (null, empty array or "_all") for random IndicesOptions
     */
    public void testConcreteIndicesAllPatternRandom() {
        for (int i = 0; i < 10; i++) {
            final String[] allIndices = switch (randomIntBetween(0, 2)) {
                case 0 -> null;
                case 1 -> new String[0];
                case 2 -> new String[] { Metadata.ALL };
                default -> throw new UnsupportedOperationException();
            };
            final IndicesOptions indicesOptions = IndicesOptions.fromOptions(
                randomBoolean(),
                randomBoolean(),
                randomBoolean(),
                randomBoolean()
            );

            {
                final ProjectMetadata project = ProjectMetadata.builder(new ProjectId(randomUUID())).build();
                IndexNameExpressionResolver.Context context = new IndexNameExpressionResolver.Context(
                    project,
                    indicesOptions,
                    SystemIndexAccessLevel.NONE
                );

                // with no indices, asking for all indices should return empty list or exception, depending on indices options
                if (indicesOptions.allowNoIndices()) {
                    String[] concreteIndices = indexNameExpressionResolver.concreteIndexNames(context, allIndices);
                    assertThat(concreteIndices, notNullValue());
                    assertThat(concreteIndices.length, equalTo(0));
                } else {
                    expectThrows(IndexNotFoundException.class, () -> indexNameExpressionResolver.concreteIndexNames(context, allIndices));
                }
            }

            {
                // with existing indices, asking for all indices should return all open/closed indices depending on options
                ProjectMetadata project = ProjectMetadata.builder(new ProjectId(randomUUID()))
                    .put(indexBuilder("aaa").state(State.OPEN).putAlias(AliasMetadata.builder("aaa_alias1")))
                    .put(indexBuilder("bbb").state(State.OPEN).putAlias(AliasMetadata.builder("bbb_alias1")))
                    .put(indexBuilder("ccc").state(State.CLOSE).putAlias(AliasMetadata.builder("ccc_alias1")))
                    .build();
                IndexNameExpressionResolver.Context context = new IndexNameExpressionResolver.Context(
                    project,
                    indicesOptions,
                    SystemIndexAccessLevel.NONE
                );
                if (indicesOptions.expandWildcardsOpen() || indicesOptions.expandWildcardsClosed() || indicesOptions.allowNoIndices()) {
                    String[] concreteIndices = indexNameExpressionResolver.concreteIndexNames(context, allIndices);
                    assertThat(concreteIndices, notNullValue());
                    int expectedNumberOfIndices = 0;
                    if (indicesOptions.expandWildcardsOpen()) {
                        expectedNumberOfIndices += 2;
                    }
                    if (indicesOptions.expandWildcardsClosed()) {
                        expectedNumberOfIndices += 1;
                    }
                    assertThat(concreteIndices.length, equalTo(expectedNumberOfIndices));
                } else {
                    expectThrows(IndexNotFoundException.class, () -> indexNameExpressionResolver.concreteIndexNames(context, allIndices));
                }
            }
        }
    }

    /**
     * test resolving wildcard pattern that matches no index of alias for random IndicesOptions
     */
    public void testConcreteIndicesWildcardNoMatch() {
        for (int i = 0; i < 10; i++) {
            IndicesOptions indicesOptions = IndicesOptions.fromOptions(randomBoolean(), randomBoolean(), randomBoolean(), randomBoolean());
            ProjectMetadata project = ProjectMetadata.builder(new ProjectId(randomUUID()))
                .put(indexBuilder("aaa").state(State.OPEN).putAlias(AliasMetadata.builder("aaa_alias1")))
                .put(indexBuilder("bbb").state(State.OPEN).putAlias(AliasMetadata.builder("bbb_alias1")))
                .put(indexBuilder("ccc").state(State.CLOSE).putAlias(AliasMetadata.builder("ccc_alias1")))
                .build();
            IndexNameExpressionResolver.Context context = new IndexNameExpressionResolver.Context(
                project,
                indicesOptions,
                SystemIndexAccessLevel.NONE
            );

            if (indicesOptions.allowNoIndices() == false
                || indicesOptions.expandWildcardExpressions() == false && indicesOptions.ignoreUnavailable() == false) {
                expectThrows(IndexNotFoundException.class, () -> indexNameExpressionResolver.concreteIndexNames(context, "Foo*"));
            } else {
                // asking for non existing wildcard pattern should return empty list or exception
                String[] concreteIndices = indexNameExpressionResolver.concreteIndexNames(context, "Foo*");
                assertThat(concreteIndices, notNullValue());
                assertThat(concreteIndices.length, equalTo(0));
            }
        }
    }

    public void testIsAllIndicesNull() throws Exception {
        assertThat(IndexNameExpressionResolver.isAllIndices(null), equalTo(true));
    }

    public void testIsAllIndicesEmpty() throws Exception {
        assertThat(IndexNameExpressionResolver.isAllIndices(Collections.<String>emptyList()), equalTo(true));
    }

    public void testIsAllIndicesExplicitAll() throws Exception {
        assertThat(IndexNameExpressionResolver.isAllIndices(Arrays.asList("_all")), equalTo(true));
    }

    public void testIsAllIndicesExplicitAllPlusOther() throws Exception {
        assertThat(IndexNameExpressionResolver.isAllIndices(Arrays.asList("_all", "other")), equalTo(false));
    }

    public void testIsAllIndicesNormalIndexes() throws Exception {
        assertThat(IndexNameExpressionResolver.isAllIndices(Arrays.asList("index1", "index2", "index3")), equalTo(false));
    }

    public void testIsAllIndicesWildcard() throws Exception {
        assertThat(IndexNameExpressionResolver.isAllIndices(Arrays.asList("*")), equalTo(false));
    }

    public void testIsExplicitAllIndicesNull() throws Exception {
        assertThat(IndexNameExpressionResolver.isExplicitAllPattern(null), equalTo(false));
    }

    public void testIsExplicitAllIndicesEmpty() throws Exception {
        assertThat(IndexNameExpressionResolver.isExplicitAllPattern(Collections.<String>emptyList()), equalTo(false));
    }

    public void testIsExplicitAllIndicesExplicitAll() throws Exception {
        assertThat(IndexNameExpressionResolver.isExplicitAllPattern(Arrays.asList("_all")), equalTo(true));
    }

    public void testIsExplicitAllIndicesExplicitAllPlusOther() throws Exception {
        assertThat(IndexNameExpressionResolver.isExplicitAllPattern(Arrays.asList("_all", "other")), equalTo(false));
    }

    public void testIsExplicitAllIndicesNormalIndexes() throws Exception {
        assertThat(IndexNameExpressionResolver.isExplicitAllPattern(Arrays.asList("index1", "index2", "index3")), equalTo(false));
    }

    public void testIsExplicitAllIndicesWildcard() throws Exception {
        assertThat(IndexNameExpressionResolver.isExplicitAllPattern(Arrays.asList("*")), equalTo(false));
    }

    public void testIndexOptionsFailClosedIndicesAndAliases() {
        ProjectMetadata project = ProjectMetadata.builder(new ProjectId(randomUUID()))
            .put(
                indexBuilder("foo1-closed").state(IndexMetadata.State.CLOSE)
                    .putAlias(AliasMetadata.builder("foobar1-closed"))
                    .putAlias(AliasMetadata.builder("foobar2-closed"))
            )
            .put(indexBuilder("foo2-closed").state(IndexMetadata.State.CLOSE).putAlias(AliasMetadata.builder("foobar2-closed")))
            .put(indexBuilder("foo3").putAlias(AliasMetadata.builder("foobar2-closed")))
            .build();

        IndexNameExpressionResolver.Context contextICE = new IndexNameExpressionResolver.Context(
            project,
            IndicesOptions.strictExpandOpenAndForbidClosed(),
            SystemIndexAccessLevel.NONE
        );
        expectThrows(IndexClosedException.class, () -> indexNameExpressionResolver.concreteIndexNames(contextICE, "foo1-closed"));
        expectThrows(IndexClosedException.class, () -> indexNameExpressionResolver.concreteIndexNames(contextICE, "foobar1-closed"));

        IndexNameExpressionResolver.Context context = new IndexNameExpressionResolver.Context(
            project,
            IndicesOptions.fromOptions(
                true,
                contextICE.getOptions().allowNoIndices(),
                contextICE.getOptions().expandWildcardsOpen(),
                contextICE.getOptions().expandWildcardsClosed(),
                contextICE.getOptions()
            ),
            SystemIndexAccessLevel.NONE
        );
        String[] results = indexNameExpressionResolver.concreteIndexNames(context, "foo1-closed");
        assertThat(results, emptyArray());

        results = indexNameExpressionResolver.concreteIndexNames(context, "foobar1-closed");
        assertThat(results, emptyArray());

        context = new IndexNameExpressionResolver.Context(project, IndicesOptions.lenientExpandOpen(), SystemIndexAccessLevel.NONE);
        results = indexNameExpressionResolver.concreteIndexNames(context, "foo1-closed");
        assertThat(results, arrayWithSize(1));
        assertThat(results, arrayContaining("foo1-closed"));

        results = indexNameExpressionResolver.concreteIndexNames(context, "foobar1-closed");
        assertThat(results, arrayWithSize(1));
        assertThat(results, arrayContaining("foo1-closed"));

        // testing an alias pointing to three indices:
        context = new IndexNameExpressionResolver.Context(
            project,
            IndicesOptions.strictExpandOpenAndForbidClosed(),
            SystemIndexAccessLevel.NONE
        );
        try {
            indexNameExpressionResolver.concreteIndexNames(context, "foobar2-closed");
            fail("foo2-closed should be closed, but it is open");
        } catch (IndexClosedException e) {
            // expected
        }

        context = new IndexNameExpressionResolver.Context(
            project,
            IndicesOptions.fromOptions(
                true,
                context.getOptions().allowNoIndices(),
                context.getOptions().expandWildcardsOpen(),
                context.getOptions().expandWildcardsClosed(),
                context.getOptions()
            ),
            SystemIndexAccessLevel.NONE
        );
        results = indexNameExpressionResolver.concreteIndexNames(context, "foobar2-closed");
        assertThat(results, arrayWithSize(1));
        assertThat(results, arrayContaining("foo3"));

        context = new IndexNameExpressionResolver.Context(project, IndicesOptions.lenientExpandOpen(), SystemIndexAccessLevel.NONE);
        results = indexNameExpressionResolver.concreteIndexNames(context, "foobar2-closed");
        assertThat(results, arrayWithSize(3));
        assertThat(results, arrayContainingInAnyOrder("foo1-closed", "foo2-closed", "foo3"));
    }

    public void testDedupConcreteIndices() {
        ProjectMetadata project = ProjectMetadata.builder(new ProjectId(randomUUID()))
            .put(indexBuilder("index1").putAlias(AliasMetadata.builder("alias1")))
            .build();
        IndicesOptions[] indicesOptions = new IndicesOptions[] {
            IndicesOptions.strictExpandOpen(),
            IndicesOptions.strictExpand(),
            IndicesOptions.lenientExpandOpen(),
            IndicesOptions.strictExpandOpenAndForbidClosed() };
        for (IndicesOptions options : indicesOptions) {
            IndexNameExpressionResolver.Context context = new IndexNameExpressionResolver.Context(
                project,
                options,
                SystemIndexAccessLevel.NONE
            );
            String[] results = indexNameExpressionResolver.concreteIndexNames(context, "index1", "index1", "alias1");
            assertThat(results, equalTo(new String[] { "index1" }));
        }
    }

    public void testFilterClosedIndicesOnAliases() {
        ProjectMetadata project = ProjectMetadata.builder(new ProjectId(randomUUID()))
            .put(indexBuilder("test-0").state(State.OPEN).putAlias(AliasMetadata.builder("alias-0")))
            .put(indexBuilder("test-1").state(IndexMetadata.State.CLOSE).putAlias(AliasMetadata.builder("alias-1")))
            .build();

        IndexNameExpressionResolver.Context context = new IndexNameExpressionResolver.Context(
            project,
            IndicesOptions.lenientExpandOpen(),
            SystemIndexAccessLevel.NONE
        );
        String[] strings = indexNameExpressionResolver.concreteIndexNames(context, "alias-*");
        assertArrayEquals(new String[] { "test-0" }, strings);

        context = new IndexNameExpressionResolver.Context(project, IndicesOptions.strictExpandOpen(), SystemIndexAccessLevel.NONE);
        strings = indexNameExpressionResolver.concreteIndexNames(context, "alias-*");

        assertArrayEquals(new String[] { "test-0" }, strings);
    }

    public void testResolveExpressions() {
        ProjectMetadata project = ProjectMetadata.builder(Metadata.DEFAULT_PROJECT_ID)
            .put(indexBuilder("test-0").state(State.OPEN).putAlias(AliasMetadata.builder("alias-0").filter("{ \"term\": \"foo\"}")))
            .put(indexBuilder("test-1").state(State.OPEN).putAlias(AliasMetadata.builder("alias-1")))
            .build();
        ClusterState state = ClusterState.builder(ClusterName.DEFAULT).putProjectMetadata(project).build();

        assertEquals(
            Set.of(new ResolvedExpression("alias-0"), new ResolvedExpression("alias-1")),
            indexNameExpressionResolver.resolveExpressions(state, "alias-*")
        );
        assertEquals(
            Set.of(new ResolvedExpression("test-0"), new ResolvedExpression("alias-0"), new ResolvedExpression("alias-1")),
            indexNameExpressionResolver.resolveExpressions(state, "test-0", "alias-*")
        );
        assertEquals(
            Set.of(
                new ResolvedExpression("test-0"),
                new ResolvedExpression("test-1"),
                new ResolvedExpression("alias-0"),
                new ResolvedExpression("alias-1")
            ),
            indexNameExpressionResolver.resolveExpressions(state, "test-*", "alias-*")
        );
        assertEquals(
            Set.of(new ResolvedExpression("test-1"), new ResolvedExpression("alias-1")),
            indexNameExpressionResolver.resolveExpressions(state, "*-1")
        );
    }

    public void testFilteringAliases() {
        ProjectMetadata project = ProjectMetadata.builder(Metadata.DEFAULT_PROJECT_ID)
            .put(indexBuilder("test-0").state(State.OPEN).putAlias(AliasMetadata.builder("alias-0").filter("{ \"term\": \"foo\"}")))
            .put(indexBuilder("test-1").state(State.OPEN).putAlias(AliasMetadata.builder("alias-1")))
            .build();
        ClusterState state = ClusterState.builder(ClusterName.DEFAULT).putProjectMetadata(project).build();

        Set<ResolvedExpression> resolvedExpressions = Set.of(new ResolvedExpression("alias-0"), new ResolvedExpression("alias-1"));
        String[] strings = indexNameExpressionResolver.filteringAliases(state, "test-0", resolvedExpressions);
        assertArrayEquals(new String[] { "alias-0" }, strings);

        // concrete index supersedes filtering alias
        resolvedExpressions = Set.of(
            new ResolvedExpression("test-0"),
            new ResolvedExpression("alias-0"),
            new ResolvedExpression("alias-1")
        );
        strings = indexNameExpressionResolver.filteringAliases(state, "test-0", resolvedExpressions);
        assertNull(strings);

        resolvedExpressions = Set.of(
            new ResolvedExpression("test-0"),
            new ResolvedExpression("test-1"),
            new ResolvedExpression("alias-0"),
            new ResolvedExpression("alias-1")
        );
        strings = indexNameExpressionResolver.filteringAliases(state, "test-0", resolvedExpressions);
        assertNull(strings);
    }

    public void testIndexAliases() {
        ProjectMetadata project = ProjectMetadata.builder(Metadata.DEFAULT_PROJECT_ID)
            .put(
                indexBuilder("test-0").state(State.OPEN)
                    .putAlias(AliasMetadata.builder("test-alias-0").filter("{ \"term\": \"foo\"}"))
                    .putAlias(AliasMetadata.builder("test-alias-1").filter("{ \"term\": \"foo\"}"))
                    .putAlias(AliasMetadata.builder("test-alias-non-filtering"))
<<<<<<< HEAD
            )
            .build();
        ClusterState state = ClusterState.builder(ClusterName.DEFAULT).putProjectMetadata(project).build();
        Set<String> resolvedExpressions = indexNameExpressionResolver.resolveExpressions(state, "test-*");
=======
            );
        ClusterState state = ClusterState.builder(new ClusterName("_name")).metadata(mdBuilder).build();
        Set<ResolvedExpression> resolvedExpressions = indexNameExpressionResolver.resolveExpressions(state, "test-*");
>>>>>>> 025f6bb7

        String[] strings = indexNameExpressionResolver.indexAliases(state, "test-0", x -> true, x -> true, true, resolvedExpressions);
        Arrays.sort(strings);
        assertArrayEquals(new String[] { "test-alias-0", "test-alias-1", "test-alias-non-filtering" }, strings);

        strings = indexNameExpressionResolver.indexAliases(
            state,
            "test-0",
            x -> x.alias().equals("test-alias-1"),
            x -> false,
            true,
            resolvedExpressions
        );
        assertArrayEquals(null, strings);
    }

    public void testIndexAliasesDataStreamAliases() {
        final String dataStreamName1 = "logs-foobar";
        final String dataStreamName2 = "logs-barbaz";
        IndexMetadata backingIndex1 = createBackingIndex(dataStreamName1, 1).build();
        IndexMetadata backingIndex2 = createBackingIndex(dataStreamName2, 1).build();
        ProjectMetadata.Builder projectBuilder = ProjectMetadata.builder(Metadata.DEFAULT_PROJECT_ID)
            .put(backingIndex1, false)
            .put(backingIndex2, false)
            .put(newInstance(dataStreamName1, List.of(backingIndex1.getIndex())))
            .put(newInstance(dataStreamName2, List.of(backingIndex2.getIndex())));
        projectBuilder.put("logs_foo", dataStreamName1, null, "{ \"term\": \"foo\"}");
        projectBuilder.put("logs", dataStreamName1, null, "{ \"term\": \"logs\"}");
        projectBuilder.put("logs_bar", dataStreamName1, null, null);
        projectBuilder.put("logs_baz", dataStreamName2, null, "{ \"term\": \"logs\"}");
        projectBuilder.put("logs_baz2", dataStreamName2, null, null);
        ClusterState state = ClusterState.builder(new ClusterName("_name")).putProjectMetadata(projectBuilder).build();
        {
            // Only resolve aliases with with that refer to dataStreamName1
            Set<ResolvedExpression> resolvedExpressions = indexNameExpressionResolver.resolveExpressions(state, "l*");
            String index = backingIndex1.getIndex().getName();
            String[] result = indexNameExpressionResolver.indexAliases(state, index, x -> true, x -> true, true, resolvedExpressions);
            assertThat(result, arrayContainingInAnyOrder("logs_foo", "logs", "logs_bar"));
        }
        {
            // Only resolve aliases with with that refer to dataStreamName2
            Set<ResolvedExpression> resolvedExpressions = indexNameExpressionResolver.resolveExpressions(state, "l*");
            String index = backingIndex2.getIndex().getName();
            String[] result = indexNameExpressionResolver.indexAliases(state, index, x -> true, x -> true, true, resolvedExpressions);
            assertThat(result, arrayContainingInAnyOrder("logs_baz", "logs_baz2"));
        }
        {
            // Null is returned, because skipping identity check and resolvedExpressions contains the backing index name
            Set<ResolvedExpression> resolvedExpressions = indexNameExpressionResolver.resolveExpressions(state, "l*");
            String index = backingIndex2.getIndex().getName();
            String[] result = indexNameExpressionResolver.indexAliases(state, index, x -> true, x -> true, false, resolvedExpressions);
            assertThat(result, nullValue());
        }
        {
            // Null is returned, because the wildcard expands to a list of aliases containing an unfiltered alias for dataStreamName1
            Set<ResolvedExpression> resolvedExpressions = indexNameExpressionResolver.resolveExpressions(state, "l*");
            String index = backingIndex1.getIndex().getName();
            String[] result = indexNameExpressionResolver.indexAliases(
                state,
                index,
                x -> true,
                DataStreamAlias::filteringRequired,
                true,
                resolvedExpressions
            );
            assertThat(result, nullValue());
        }
        {
            // Null is returned, because an unfiltered alias is targeting the same data stream
            Set<ResolvedExpression> resolvedExpressions = indexNameExpressionResolver.resolveExpressions(state, "logs_bar", "logs");
            String index = backingIndex1.getIndex().getName();
            String[] result = indexNameExpressionResolver.indexAliases(
                state,
                index,
                x -> true,
                DataStreamAlias::filteringRequired,
                true,
                resolvedExpressions
            );
            assertThat(result, nullValue());
        }
        {
            // The filtered alias is returned because although we target the data stream name, skipIdentity is true
            Set<ResolvedExpression> resolvedExpressions = indexNameExpressionResolver.resolveExpressions(state, dataStreamName1, "logs");
            String index = backingIndex1.getIndex().getName();
            String[] result = indexNameExpressionResolver.indexAliases(
                state,
                index,
                x -> true,
                DataStreamAlias::filteringRequired,
                true,
                resolvedExpressions
            );
            assertThat(result, arrayContainingInAnyOrder("logs"));
        }
        {
            // Null is returned because we target the data stream name and skipIdentity is false
            Set<ResolvedExpression> resolvedExpressions = indexNameExpressionResolver.resolveExpressions(state, dataStreamName1, "logs");
            String index = backingIndex1.getIndex().getName();
            String[] result = indexNameExpressionResolver.indexAliases(
                state,
                index,
                x -> true,
                DataStreamAlias::filteringRequired,
                false,
                resolvedExpressions
            );
            assertThat(result, nullValue());
        }
    }

    public void testIndexAliasesSkipIdentity() {
        ProjectMetadata project = ProjectMetadata.builder(Metadata.DEFAULT_PROJECT_ID)
            .put(
                indexBuilder("test-0").state(State.OPEN)
                    .putAlias(AliasMetadata.builder("test-alias"))
                    .putAlias(AliasMetadata.builder("other-alias"))
            )
            .build();
        ClusterState state = ClusterState.builder(ClusterName.DEFAULT).putProjectMetadata(project).build();

        Set<ResolvedExpression> resolvedExpressions = Set.of(new ResolvedExpression("test-0"), new ResolvedExpression("test-alias"));
        String[] aliases = indexNameExpressionResolver.indexAliases(state, "test-0", x -> true, x -> true, false, resolvedExpressions);
        assertNull(aliases);
        aliases = indexNameExpressionResolver.indexAliases(state, "test-0", x -> true, x -> true, true, resolvedExpressions);
        assertArrayEquals(new String[] { "test-alias" }, aliases);

        resolvedExpressions = Collections.singleton(new ResolvedExpression("other-alias"));
        aliases = indexNameExpressionResolver.indexAliases(state, "test-0", x -> true, x -> true, false, resolvedExpressions);
        assertArrayEquals(new String[] { "other-alias" }, aliases);
        aliases = indexNameExpressionResolver.indexAliases(state, "test-0", x -> true, x -> true, true, resolvedExpressions);
        assertArrayEquals(new String[] { "other-alias" }, aliases);
    }

    public void testConcreteWriteIndexSuccessful() {
        boolean testZeroWriteIndex = randomBoolean();
        ProjectMetadata project = ProjectMetadata.builder(Metadata.DEFAULT_PROJECT_ID)
            .put(
                indexBuilder("test-0").state(State.OPEN)
                    .putAlias(AliasMetadata.builder("test-alias").writeIndex(testZeroWriteIndex ? true : null))
            )
            .build();
        ClusterState state = ClusterState.builder(ClusterName.DEFAULT).putProjectMetadata(project).build();

        String[] strings = indexNameExpressionResolver.indexAliases(
            state,
            "test-0",
            x -> true,
            x -> true,
            true,
            Set.of(new ResolvedExpression("test-0"), new ResolvedExpression("test-alias"))
        );
        Arrays.sort(strings);
        assertArrayEquals(new String[] { "test-alias" }, strings);
        IndicesRequest request = new IndicesRequest() {

            @Override
            public String[] indices() {
                return new String[] { "test-alias" };
            }

            @Override
            public IndicesOptions indicesOptions() {
                return IndicesOptions.strictSingleIndexNoExpandForbidClosed();
            }

        };
        Index writeIndex = indexNameExpressionResolver.concreteWriteIndex(state, request);
        assertThat(writeIndex.getName(), equalTo("test-0"));

        state = ClusterState.builder(state)
            .putProjectMetadata(
                ProjectMetadata.builder(state.metadata().getProject())
                    .put(
                        indexBuilder("test-1").putAlias(
                            AliasMetadata.builder("test-alias").writeIndex(testZeroWriteIndex ? randomFrom(false, null) : true)
                        )
                    )
            )
            .build();
        writeIndex = indexNameExpressionResolver.concreteWriteIndex(state, request);
        assertThat(writeIndex.getName(), equalTo(testZeroWriteIndex ? "test-0" : "test-1"));
    }

    public void testConcreteWriteIndexWithInvalidIndicesRequest() {
        ProjectMetadata project = ProjectMetadata.builder(new ProjectId(randomUUID()))
            .put(indexBuilder("test-0").state(State.OPEN).putAlias(AliasMetadata.builder("test-alias")))
            .build();
        ClusterState state = ClusterState.builder(ClusterName.DEFAULT).putProjectMetadata(project).build();
        Function<String[], IndicesRequest> requestGen = (indices) -> new IndicesRequest() {

            @Override
            public String[] indices() {
                return indices;
            }

            @Override
            public IndicesOptions indicesOptions() {
                return IndicesOptions.strictSingleIndexNoExpandForbidClosed();
            }

        };
        IllegalArgumentException exception = expectThrows(
            IllegalArgumentException.class,
            () -> indexNameExpressionResolver.concreteWriteIndex(state, requestGen.apply(null))
        );
        assertThat(exception.getMessage(), equalTo("indices request must specify a single index expression"));
        exception = expectThrows(
            IllegalArgumentException.class,
            () -> indexNameExpressionResolver.concreteWriteIndex(state, requestGen.apply(new String[] { "too", "many" }))
        );
        assertThat(exception.getMessage(), equalTo("indices request must specify a single index expression"));

    }

    public void testConcreteWriteIndexWithWildcardExpansion() {
        boolean testZeroWriteIndex = randomBoolean();
        ProjectMetadata project = ProjectMetadata.builder(Metadata.DEFAULT_PROJECT_ID)
            .put(
                indexBuilder("test-1").state(State.OPEN)
                    .putAlias(AliasMetadata.builder("test-alias").writeIndex(testZeroWriteIndex ? true : null))
            )
            .put(
                indexBuilder("test-0").state(State.OPEN)
                    .putAlias(AliasMetadata.builder("test-alias").writeIndex(testZeroWriteIndex ? randomFrom(false, null) : true))
            )
            .build();
        ClusterState state = ClusterState.builder(ClusterName.DEFAULT).putProjectMetadata(project).build();
        String[] strings = indexNameExpressionResolver.indexAliases(
            state,
            "test-0",
            x -> true,
            x -> true,
            true,
            Set.of(new ResolvedExpression("test-0"), new ResolvedExpression("test-1"), new ResolvedExpression("test-alias"))
        );
        Arrays.sort(strings);
        assertArrayEquals(new String[] { "test-alias" }, strings);
        IndicesRequest request = new IndicesRequest() {

            @Override
            public String[] indices() {
                return new String[] { "test-*" };
            }

            @Override
            public IndicesOptions indicesOptions() {
                return IndicesOptions.strictExpandOpenAndForbidClosed();
            }

        };

        IllegalArgumentException exception = expectThrows(
            IllegalArgumentException.class,
            () -> indexNameExpressionResolver.concreteWriteIndex(state, request)
        );
        assertThat(
            exception.getMessage(),
            equalTo("The index expression [test-*] and options provided did not point to a single write-index")
        );
    }

    public void testConcreteWriteIndexWithNoWriteIndexWithSingleIndex() {
        ProjectMetadata project = ProjectMetadata.builder(Metadata.DEFAULT_PROJECT_ID)
            .put(indexBuilder("test-0").state(State.OPEN).putAlias(AliasMetadata.builder("test-alias").writeIndex(false)))
            .build();
        ClusterState state = ClusterState.builder(ClusterName.DEFAULT).putProjectMetadata(project).build();
        String[] strings = indexNameExpressionResolver.indexAliases(
            state,
            "test-0",
            x -> true,
            x -> true,
            true,
            Set.of(new ResolvedExpression("test-0"), new ResolvedExpression("test-alias"))
        );
        Arrays.sort(strings);
        assertArrayEquals(new String[] { "test-alias" }, strings);
        DocWriteRequest<?> request = randomFrom(
            new IndexRequest("test-alias"),
            new UpdateRequest("test-alias", "_id"),
            new DeleteRequest("test-alias")
        );
        IllegalArgumentException exception = expectThrows(
            IllegalArgumentException.class,
            () -> indexNameExpressionResolver.concreteWriteIndex(state, request.indicesOptions(), request.indices()[0], false, false)
        );
        assertThat(
            exception.getMessage(),
            equalTo(
                "no write index is defined for alias [test-alias]."
                    + " The write index may be explicitly disabled using is_write_index=false or the alias points to multiple"
                    + " indices without one being designated as a write index"
            )
        );
    }

    public void testConcreteWriteIndexWithNoWriteIndexWithMultipleIndices() {
        ProjectMetadata project = ProjectMetadata.builder(Metadata.DEFAULT_PROJECT_ID)
            .put(indexBuilder("test-0").state(State.OPEN).putAlias(AliasMetadata.builder("test-alias").writeIndex(randomFrom(false, null))))
            .put(indexBuilder("test-1").state(State.OPEN).putAlias(AliasMetadata.builder("test-alias").writeIndex(randomFrom(false, null))))
            .build();
        ClusterState state = ClusterState.builder(ClusterName.DEFAULT).putProjectMetadata(project).build();
        String[] strings = indexNameExpressionResolver.indexAliases(
            state,
            "test-0",
            x -> true,
            x -> true,
            true,
            Set.of(new ResolvedExpression("test-0"), new ResolvedExpression("test-1"), new ResolvedExpression("test-alias"))
        );
        Arrays.sort(strings);
        assertArrayEquals(new String[] { "test-alias" }, strings);
        DocWriteRequest<?> request = randomFrom(
            new IndexRequest("test-alias"),
            new UpdateRequest("test-alias", "_id"),
            new DeleteRequest("test-alias")
        );
        IllegalArgumentException exception = expectThrows(
            IllegalArgumentException.class,
            () -> indexNameExpressionResolver.concreteWriteIndex(state, request.indicesOptions(), request.indices()[0], false, false)
        );
        assertThat(
            exception.getMessage(),
            equalTo(
                "no write index is defined for alias [test-alias]."
                    + " The write index may be explicitly disabled using is_write_index=false or the alias points to multiple"
                    + " indices without one being designated as a write index"
            )
        );
    }

    public void testAliasResolutionNotAllowingMultipleIndices() {
        boolean test0WriteIndex = randomBoolean();
        ProjectMetadata project = ProjectMetadata.builder(Metadata.DEFAULT_PROJECT_ID)
            .put(
                indexBuilder("test-0").state(State.OPEN)
                    .putAlias(AliasMetadata.builder("test-alias").writeIndex(randomFrom(test0WriteIndex, null)))
            )
            .put(
                indexBuilder("test-1").state(State.OPEN)
                    .putAlias(AliasMetadata.builder("test-alias").writeIndex(randomFrom(test0WriteIndex == false, null)))
            )
            .build();
        ClusterState state = ClusterState.builder(ClusterName.DEFAULT).putProjectMetadata(project).build();
        String[] strings = indexNameExpressionResolver.indexAliases(
            state,
            "test-0",
            x -> true,
            x -> true,
            true,
            Set.of(new ResolvedExpression("test-0"), new ResolvedExpression("test-1"), new ResolvedExpression("test-alias"))
        );
        Arrays.sort(strings);
        assertArrayEquals(new String[] { "test-alias" }, strings);
        IllegalArgumentException exception = expectThrows(
            IllegalArgumentException.class,
            () -> indexNameExpressionResolver.concreteIndexNames(
                state,
                IndicesOptions.strictSingleIndexNoExpandForbidClosed(),
                "test-alias"
            )
        );
        assertThat(exception.getMessage(), endsWith(", can't execute a single index op"));
    }

    public void testDeleteIndexIgnoresAliases() {
        ProjectMetadata project = ProjectMetadata.builder(Metadata.DEFAULT_PROJECT_ID)
            .put(indexBuilder("test-index").state(State.OPEN).putAlias(AliasMetadata.builder("test-alias")))
            .put(indexBuilder("index").state(State.OPEN).putAlias(AliasMetadata.builder("test-alias2")))
            .build();
        ClusterState state = ClusterState.builder(ClusterName.DEFAULT).putProjectMetadata(project).build();
        {
            IndexNotFoundException infe = expectThrows(
                IndexNotFoundException.class,
                () -> indexNameExpressionResolver.concreteIndexNames(project, new DeleteIndexRequest("does_not_exist"))
            );
            assertEquals("does_not_exist", infe.getIndex().getName());
            assertEquals("no such index [does_not_exist]", infe.getMessage());
        }
        {
            // same delete request but with request options that DO NOT expand wildcards
            DeleteIndexRequest request = new DeleteIndexRequest("does_not_exist").indicesOptions(
                IndicesOptions.builder().wildcardOptions(doNotExpandWildcards()).build()
            );
            IndexNotFoundException infe = expectThrows(
                IndexNotFoundException.class,
                () -> indexNameExpressionResolver.concreteIndexNames(project, request)
            );
            assertEquals("does_not_exist", infe.getIndex().getName());
            assertEquals("no such index [does_not_exist]", infe.getMessage());
        }
        {
            IllegalArgumentException iae = expectThrows(
                IllegalArgumentException.class,
                () -> indexNameExpressionResolver.concreteIndexNames(project, new DeleteIndexRequest("test-alias"))
            );
            assertEquals(
                "The provided expression [test-alias] matches an alias, specify the corresponding concrete indices instead.",
                iae.getMessage()
            );
        }
        {
            // same delete request but with request options that DO NOT expand wildcards
            DeleteIndexRequest request = new DeleteIndexRequest("test-alias").indicesOptions(
                IndicesOptions.fromOptions(false, true, false, false, false, false, true, false)
            );
            IllegalArgumentException iae = expectThrows(
                IllegalArgumentException.class,
                () -> indexNameExpressionResolver.concreteIndexNames(project, request)
            );
            assertEquals(
                "The provided expression [test-alias] matches an alias, specify the corresponding concrete indices instead.",
                iae.getMessage()
            );
        }
        {
            DeleteIndexRequest deleteIndexRequest = new DeleteIndexRequest("test-alias");
            deleteIndexRequest.indicesOptions(IndicesOptions.fromOptions(true, true, true, true, false, false, true, false));
            String[] indices = indexNameExpressionResolver.concreteIndexNames(project, deleteIndexRequest);
            assertEquals(0, indices.length);
        }
        {
            // same request as above but with request options that DO NOT expand wildcards
            DeleteIndexRequest deleteIndexRequest = new DeleteIndexRequest("test-alias");
            deleteIndexRequest.indicesOptions(IndicesOptions.fromOptions(true, true, false, false, false, false, true, false));
            String[] indices = indexNameExpressionResolver.concreteIndexNames(project, deleteIndexRequest);
            assertEquals(0, indices.length);
        }
        {
            DeleteIndexRequest deleteIndexRequest = new DeleteIndexRequest("test-a*");
            deleteIndexRequest.indicesOptions(IndicesOptions.fromOptions(randomBoolean(), false, true, true, false, false, true, false));
            IndexNotFoundException infe = expectThrows(
                IndexNotFoundException.class,
                () -> indexNameExpressionResolver.concreteIndexNames(project, deleteIndexRequest)
            );
            assertEquals(infe.getIndex().getName(), "test-a*");
        }
        {
            String[] indices = indexNameExpressionResolver.concreteIndexNames(project, new DeleteIndexRequest("test-a*"));
            assertEquals(0, indices.length);
        }
        {
            String[] indices = indexNameExpressionResolver.concreteIndexNames(project, new DeleteIndexRequest("test-index"));
            assertEquals(1, indices.length);
            assertEquals("test-index", indices[0]);
        }
        {
            String[] indices = indexNameExpressionResolver.concreteIndexNames(
                state,
                new DeleteIndexRequest("test-index").indicesOptions(
                    IndicesOptions.fromOptions(false, true, false, false, false, false, false, false)
                )
            );
            assertEquals(1, indices.length);
            assertEquals("test-index", indices[0]);
        }
        {
            String[] indices = indexNameExpressionResolver.concreteIndexNames(project, new DeleteIndexRequest("test-*"));
            assertEquals(1, indices.length);
            assertEquals("test-index", indices[0]);
        }
    }

    public void testIndicesAliasesRequestIgnoresAliases() {
        ProjectMetadata project = ProjectMetadata.builder(new ProjectId(randomUUID()))
            .put(indexBuilder("test-index").state(State.OPEN).putAlias(AliasMetadata.builder("test-alias")))
            .put(indexBuilder("index").state(State.OPEN).putAlias(AliasMetadata.builder("test-alias2")))
            .build();
        {
            IndicesAliasesRequest.AliasActions aliasActions = IndicesAliasesRequest.AliasActions.add().index("test-alias");
            IllegalArgumentException iae = expectThrows(
                IllegalArgumentException.class,
                () -> indexNameExpressionResolver.concreteIndexNames(project, aliasActions)
            );
            assertEquals(
                "The provided expression [test-alias] matches an alias, " + "specify the corresponding concrete indices instead.",
                iae.getMessage()
            );
        }
        {
            IndicesAliasesRequest.AliasActions aliasActions = IndicesAliasesRequest.AliasActions.add().index("test-a*");
            IndexNotFoundException infe = expectThrows(
                IndexNotFoundException.class,
                () -> indexNameExpressionResolver.concreteIndexNames(project, aliasActions)
            );
            assertEquals("test-a*", infe.getIndex().getName());
        }
        {
            IndicesAliasesRequest.AliasActions aliasActions = IndicesAliasesRequest.AliasActions.add().index("test-index");
            String[] indices = indexNameExpressionResolver.concreteIndexNames(project, aliasActions);
            assertEquals(1, indices.length);
            assertEquals("test-index", indices[0]);
        }
        {
            IndicesAliasesRequest.AliasActions aliasActions = IndicesAliasesRequest.AliasActions.add().index("test-*");
            String[] indices = indexNameExpressionResolver.concreteIndexNames(project, aliasActions);
            assertEquals(1, indices.length);
            assertEquals("test-index", indices[0]);
        }
        {
            IndicesAliasesRequest.AliasActions aliasActions = IndicesAliasesRequest.AliasActions.remove().index("test-alias");
            IllegalArgumentException iae = expectThrows(
                IllegalArgumentException.class,
                () -> indexNameExpressionResolver.concreteIndexNames(project, aliasActions)
            );
            assertEquals(
                "The provided expression [test-alias] matches an alias, " + "specify the corresponding concrete indices instead.",
                iae.getMessage()
            );
        }
        {
            IndicesAliasesRequest.AliasActions aliasActions = IndicesAliasesRequest.AliasActions.remove().index("test-a*");
            IndexNotFoundException infe = expectThrows(
                IndexNotFoundException.class,
                () -> indexNameExpressionResolver.concreteIndexNames(project, aliasActions)
            );
            assertEquals("test-a*", infe.getIndex().getName());
        }
        {
            IndicesAliasesRequest.AliasActions aliasActions = IndicesAliasesRequest.AliasActions.remove().index("test-index");
            String[] indices = indexNameExpressionResolver.concreteIndexNames(project, aliasActions);
            assertEquals(1, indices.length);
            assertEquals("test-index", indices[0]);
        }
        {
            IndicesAliasesRequest.AliasActions aliasActions = IndicesAliasesRequest.AliasActions.remove().index("test-*");
            String[] indices = indexNameExpressionResolver.concreteIndexNames(project, aliasActions);
            assertEquals(1, indices.length);
            assertEquals("test-index", indices[0]);
        }
        {
            IndicesAliasesRequest.AliasActions aliasActions = IndicesAliasesRequest.AliasActions.removeIndex().index("test-alias");
            IllegalArgumentException iae = expectThrows(
                IllegalArgumentException.class,
                () -> indexNameExpressionResolver.concreteIndexNames(project, aliasActions)
            );
            assertEquals(
                "The provided expression [test-alias] matches an alias, " + "specify the corresponding concrete indices instead.",
                iae.getMessage()
            );
        }
        {
            IndicesAliasesRequest.AliasActions aliasActions = IndicesAliasesRequest.AliasActions.removeIndex().index("test-a*");
            IndexNotFoundException infe = expectThrows(
                IndexNotFoundException.class,
                () -> indexNameExpressionResolver.concreteIndexNames(project, aliasActions)
            );
            assertEquals("test-a*", infe.getIndex().getName());
        }
        {
            IndicesAliasesRequest.AliasActions aliasActions = IndicesAliasesRequest.AliasActions.removeIndex().index("test-index");
            String[] indices = indexNameExpressionResolver.concreteIndexNames(project, aliasActions);
            assertEquals(1, indices.length);
            assertEquals("test-index", indices[0]);
        }
        {
            IndicesAliasesRequest.AliasActions aliasActions = IndicesAliasesRequest.AliasActions.removeIndex().index("test-*");
            String[] indices = indexNameExpressionResolver.concreteIndexNames(project, aliasActions);
            assertEquals(1, indices.length);
            assertEquals("test-index", indices[0]);
        }
    }

    public void testIndicesAliasesRequestTargetDataStreams() {
        final String dataStreamName = "my-data-stream";
        IndexMetadata backingIndex = createBackingIndex(dataStreamName, 1).build();

        ProjectMetadata project = ProjectMetadata.builder(new ProjectId(randomUUID()))
            .put(backingIndex, false)
            .put(newInstance(dataStreamName, List.of(backingIndex.getIndex())))
            .build();

        {
            IndicesAliasesRequest.AliasActions aliasActions = IndicesAliasesRequest.AliasActions.add().index(dataStreamName);
            assertThat(
                indexNameExpressionResolver.concreteIndexNames(project, aliasActions),
                arrayContaining(backingIndexEqualTo(dataStreamName, 1))
            );
        }

        {
            IndicesAliasesRequest.AliasActions aliasActions = IndicesAliasesRequest.AliasActions.add().index("my-data-*").alias("my-data");
            assertThat(
                indexNameExpressionResolver.concreteIndexNames(project, aliasActions),
                arrayContaining(backingIndexEqualTo(dataStreamName, 1))
            );
        }

        {
            IndicesAliasesRequest.AliasActions aliasActions = IndicesAliasesRequest.AliasActions.add()
                .index(dataStreamName)
                .alias("my-data");
            assertThat(
                indexNameExpressionResolver.concreteIndexNames(project, aliasActions),
                arrayContaining(backingIndexEqualTo(dataStreamName, 1))
            );
        }
    }

    public void testInvalidIndex() {
        ProjectMetadata project = ProjectMetadata.builder(new ProjectId(randomUUID())).put(indexBuilder("test")).build();
        IndexNameExpressionResolver.Context context = new IndexNameExpressionResolver.Context(
            project,
            IndicesOptions.lenientExpandOpen(),
            SystemIndexAccessLevel.NONE
        );

        InvalidIndexNameException iine = expectThrows(
            InvalidIndexNameException.class,
            () -> indexNameExpressionResolver.concreteIndexNames(context, "_foo")
        );
        assertEquals("Invalid index name [_foo], must not start with '_'.", iine.getMessage());
    }

    public void testIgnoreThrottled() {
        ProjectMetadata project = ProjectMetadata.builder(Metadata.DEFAULT_PROJECT_ID)
            .put(
                indexBuilder("test-index", Settings.builder().put("index.frozen", true).build()).state(State.OPEN)
                    .putAlias(AliasMetadata.builder("test-alias"))
            )
            .put(
                indexBuilder("index", Settings.builder().put(IndexSettings.INDEX_SEARCH_THROTTLED.getKey(), true).build()).state(State.OPEN)
                    .putAlias(AliasMetadata.builder("test-alias2"))
            )
            .put(
                indexBuilder("index-closed", Settings.builder().put("index.frozen", true).build()).state(State.CLOSE)
                    .putAlias(AliasMetadata.builder("test-alias-closed"))
            )
            .build();
        ClusterState state = ClusterState.builder(ClusterName.DEFAULT).putProjectMetadata(project).build();
        {
            Index[] indices = indexNameExpressionResolver.concreteIndices(
                state,
                IndicesOptions.STRICT_EXPAND_OPEN_FORBID_CLOSED_IGNORE_THROTTLED,
                "*"
            );
            assertEquals(1, indices.length);
            assertEquals("index", indices[0].getName());
        }
        {
            Index[] indices = indexNameExpressionResolver.concreteIndices(
                state,
                IndicesOptions.STRICT_EXPAND_OPEN_FORBID_CLOSED,
                "test-alias"
            );
            assertEquals(1, indices.length);
            assertEquals("test-index", indices[0].getName());
        }
        {
            Index[] indices = indexNameExpressionResolver.concreteIndices(
                state,
                IndicesOptions.STRICT_EXPAND_OPEN_FORBID_CLOSED_IGNORE_THROTTLED,
                "test-alias"
            );
            assertEquals(0, indices.length);
        }
        {
            Index[] indices = indexNameExpressionResolver.concreteIndices(
                state,
                IndicesOptions.STRICT_EXPAND_OPEN_FORBID_CLOSED_IGNORE_THROTTLED,
                "test-*"
            );
            assertEquals(1, indices.length);
            assertEquals("index", indices[0].getName());
        }
        {
            Index[] indices = indexNameExpressionResolver.concreteIndices(
                state,
                IndicesOptions.STRICT_EXPAND_OPEN_FORBID_CLOSED_IGNORE_THROTTLED,
                "ind*",
                "test-index"
            );
            assertEquals(1, indices.length);
            Arrays.sort(indices, Index.COMPARE_BY_NAME);
            assertEquals("index", indices[0].getName());
        }

        {
            Index[] indices = indexNameExpressionResolver.concreteIndices(
                state,
                new IndicesOptions(
                    IndicesOptions.ConcreteTargetOptions.ERROR_WHEN_UNAVAILABLE_TARGETS,
                    IndicesOptions.WildcardOptions.DEFAULT,
                    IndicesOptions.GatekeeperOptions.builder().ignoreThrottled(true).build()
                ),
                "ind*",
                "test-index"
            );
            assertEquals(1, indices.length);
            Arrays.sort(indices, Index.COMPARE_BY_NAME);
            assertEquals("index", indices[0].getName());
        }
        {
            Index[] indices = indexNameExpressionResolver.concreteIndices(
                state,
                IndicesOptions.builder().wildcardOptions(IndicesOptions.WildcardOptions.builder().matchClosed(true)).build(),
                "ind*",
                "test-index"
            );
            assertEquals(3, indices.length);
            Arrays.sort(indices, Index.COMPARE_BY_NAME);
            assertEquals("index", indices[0].getName());
            assertEquals("index-closed", indices[1].getName());
            assertEquals("test-index", indices[2].getName());
        }
    }

    public void testFullWildcardSystemIndexResolutionWithExpandHiddenAllowed() {
        ClusterState state = systemIndexTestClusterState();
        SearchRequest request = new SearchRequest(randomFrom("*", "_all"));
        request.indicesOptions(IndicesOptions.strictExpandHidden());

        List<String> indexNames = resolveConcreteIndexNameList(state, request);
        assertThat(indexNames, containsInAnyOrder("some-other-index", ".ml-stuff", ".ml-meta", ".watches"));
    }

    public void testWildcardSystemIndexResolutionMultipleMatchesAllowed() {
        ClusterState state = systemIndexTestClusterState();
        SearchRequest request = new SearchRequest(".w*");

        List<String> indexNames = resolveConcreteIndexNameList(state, request);
        assertThat(indexNames, containsInAnyOrder(".watches"));
    }

    public void testWildcardSystemIndexResolutionSingleMatchAllowed() {
        ClusterState state = systemIndexTestClusterState();
        SearchRequest request = new SearchRequest(".ml-*");

        List<String> indexNames = resolveConcreteIndexNameList(state, request);
        assertThat(indexNames, containsInAnyOrder(".ml-meta", ".ml-stuff"));
    }

    public void testSingleSystemIndexResolutionAllowed() {
        ClusterState state = systemIndexTestClusterState();
        SearchRequest request = new SearchRequest(".ml-meta");

        List<String> indexNames = resolveConcreteIndexNameList(state, request);
        assertThat(indexNames, containsInAnyOrder(".ml-meta"));
    }

    public void testFullWildcardSystemIndicesAreHidden() {
        ClusterState state = systemIndexTestClusterState();
        SearchRequest request = new SearchRequest(randomFrom("*", "_all"));

        List<String> indexNames = resolveConcreteIndexNameList(state, request);
        assertThat(indexNames, containsInAnyOrder("some-other-index"));
    }

    public void testFullWildcardSystemIndexResolutionDeprecated() {
        threadContext.putHeader(SYSTEM_INDEX_ACCESS_CONTROL_HEADER_KEY, Boolean.FALSE.toString());
        ClusterState state = systemIndexTestClusterState();
        SearchRequest request = new SearchRequest(randomFrom("*", "_all"));
        request.indicesOptions(IndicesOptions.strictExpandHidden());

        List<String> indexNames = resolveConcreteIndexNameList(state, request);
        assertThat(indexNames, containsInAnyOrder("some-other-index", ".ml-stuff", ".ml-meta", ".watches"));
        assertWarnings(
            true,
            new DeprecationWarning(
                Level.WARN,
                "this request accesses system indices: [.ml-meta, .ml-stuff, .watches], "
                    + "but in a future major version, direct access to system indices will be prevented by default"
            )
        );

    }

    public void testSingleSystemIndexResolutionDeprecated() {
        threadContext.putHeader(SYSTEM_INDEX_ACCESS_CONTROL_HEADER_KEY, Boolean.FALSE.toString());
        ClusterState state = systemIndexTestClusterState();
        SearchRequest request = new SearchRequest(".ml-meta");

        List<String> indexNames = resolveConcreteIndexNameList(state, request);
        assertThat(indexNames, containsInAnyOrder(".ml-meta"));
        assertWarnings(
            true,
            new DeprecationWarning(
                Level.WARN,
                "this request accesses system indices: [.ml-meta], "
                    + "but in a future major version, direct access to system indices will be prevented by default"
            )
        );
    }

    public void testWildcardSystemIndexResolutionSingleMatchDeprecated() {
        threadContext.putHeader(SYSTEM_INDEX_ACCESS_CONTROL_HEADER_KEY, Boolean.FALSE.toString());
        ClusterState state = systemIndexTestClusterState();
        SearchRequest request = new SearchRequest(".w*");

        List<String> indexNames = resolveConcreteIndexNameList(state, request);
        assertThat(indexNames, containsInAnyOrder(".watches"));
        assertWarnings(
            true,
            new DeprecationWarning(
                Level.WARN,
                "this request accesses system indices: [.watches], "
                    + "but in a future major version, direct access to system indices will be prevented by default"
            )
        );

    }

    public void testWildcardSystemIndexResolutionMultipleMatchesDeprecated() {
        threadContext.putHeader(SYSTEM_INDEX_ACCESS_CONTROL_HEADER_KEY, Boolean.FALSE.toString());
        ClusterState state = systemIndexTestClusterState();
        SearchRequest request = new SearchRequest(".ml-*");

        List<String> indexNames = resolveConcreteIndexNameList(state, request);
        assertThat(indexNames, containsInAnyOrder(".ml-meta", ".ml-stuff"));
        assertWarnings(
            true,
            new DeprecationWarning(
                Level.WARN,
                "this request accesses system indices: [.ml-meta, .ml-stuff], "
                    + "but in a future major version, direct access to system indices will be prevented by default"
            )
        );

    }

    public void testExternalSystemIndexAccess() {
        final ClusterState prev = systemIndexTestClusterState();
        ClusterState state = ClusterState.builder(prev)
            .putProjectMetadata(
                ProjectMetadata.builder(prev.metadata().getProject())
                    .put(indexBuilder(".external-sys-idx", Settings.EMPTY).state(State.OPEN).system(true))
            )
            .build();
        SystemIndices systemIndices = new SystemIndices(
            List.of(
                new Feature(
                    "ml",
                    "ml indices",
                    List.of(
                        SystemIndexDescriptorUtils.createUnmanaged(".ml-meta*", "ml meta"),
                        SystemIndexDescriptorUtils.createUnmanaged(".ml-stuff*", "other ml")
                    )
                ),
                new Feature(
                    "watcher",
                    "watcher indices",
                    List.of(SystemIndexDescriptorUtils.createUnmanaged(".watches*", "watches index"))
                ),
                new Feature(
                    "stack-component",
                    "stack component",
                    List.of(
                        SystemIndexDescriptor.builder()
                            .setIndexPattern(".external-sys-idx*")
                            .setDescription("external")
                            .setType(Type.EXTERNAL_UNMANAGED)
                            .setAllowedElasticProductOrigins(List.of("stack-component", "other"))
                            .build()
                    )
                )
            )
        );
        indexNameExpressionResolver = TestIndexNameExpressionResolver.newInstance(threadContext, systemIndices);

        {
            try (ThreadContext.StoredContext ignore = threadContext.stashContext()) {
                threadContext.putHeader(SYSTEM_INDEX_ACCESS_CONTROL_HEADER_KEY, Boolean.FALSE.toString());
                SearchRequest request = new SearchRequest(".external-*");

                List<String> indexNames = resolveConcreteIndexNameList(state, request);
                assertThat(indexNames, contains(".external-sys-idx"));
                assertWarnings(
                    true,
                    new DeprecationWarning(
                        Level.WARN,
                        "this request accesses system indices: [.external-sys-idx], "
                            + "but in a future major version, direct access to system indices will be prevented by default"
                    )
                );
            }
        }
        {
            try (ThreadContext.StoredContext ignore = threadContext.stashContext()) {
                threadContext.putHeader(SYSTEM_INDEX_ACCESS_CONTROL_HEADER_KEY, Boolean.FALSE.toString());
                SearchRequest request = new SearchRequest(".external-sys-idx");

                List<String> indexNames = resolveConcreteIndexNameList(state, request);
                assertThat(indexNames, contains(".external-sys-idx"));
                assertWarnings(
                    true,
                    new DeprecationWarning(
                        Level.WARN,
                        "this request accesses system indices: [.external-sys-idx], "
                            + "but in a future major version, direct access to system indices will be prevented by default"
                    )
                );
            }
        }
        // product origin = stack-component
        {
            try (ThreadContext.StoredContext ignore = threadContext.stashContext()) {
                threadContext.putHeader(SYSTEM_INDEX_ACCESS_CONTROL_HEADER_KEY, Boolean.TRUE.toString());
                threadContext.putHeader(EXTERNAL_SYSTEM_INDEX_ACCESS_CONTROL_HEADER_KEY, "stack-component");
                SearchRequest request = new SearchRequest(".external-*");

                List<String> indexNames = resolveConcreteIndexNameList(state, request);
                assertThat(indexNames, contains(".external-sys-idx"));
                assertWarnings();
            }
        }
        {
            try (ThreadContext.StoredContext ignore = threadContext.stashContext()) {
                threadContext.putHeader(SYSTEM_INDEX_ACCESS_CONTROL_HEADER_KEY, Boolean.TRUE.toString());
                threadContext.putHeader(EXTERNAL_SYSTEM_INDEX_ACCESS_CONTROL_HEADER_KEY, "stack-component");
                SearchRequest request = new SearchRequest(".external-sys-idx");

                List<String> indexNames = resolveConcreteIndexNameList(state, request);
                assertThat(indexNames, contains(".external-sys-idx"));
                assertWarnings();
            }
        }
        // product origin = other
        {
            try (ThreadContext.StoredContext ignore = threadContext.stashContext()) {
                threadContext.putHeader(SYSTEM_INDEX_ACCESS_CONTROL_HEADER_KEY, Boolean.TRUE.toString());
                threadContext.putHeader(EXTERNAL_SYSTEM_INDEX_ACCESS_CONTROL_HEADER_KEY, "other");
                SearchRequest request = new SearchRequest(".external-*");

                List<String> indexNames = resolveConcreteIndexNameList(state, request);
                assertThat(indexNames, contains(".external-sys-idx"));
                assertWarnings();
            }
        }
        {
            try (ThreadContext.StoredContext ignore = threadContext.stashContext()) {
                threadContext.putHeader(SYSTEM_INDEX_ACCESS_CONTROL_HEADER_KEY, Boolean.TRUE.toString());
                threadContext.putHeader(EXTERNAL_SYSTEM_INDEX_ACCESS_CONTROL_HEADER_KEY, "other");
                SearchRequest request = new SearchRequest(".external-sys-idx");

                List<String> indexNames = resolveConcreteIndexNameList(state, request);
                assertThat(indexNames, contains(".external-sys-idx"));
                assertWarnings();
            }
        }
    }

    public void testConcreteIndicesPreservesOrdering() {
        epochMillis = 1582761600L; // set to a date known to fail without #65027
        final String dataStreamName = "my-data-stream";
        IndexMetadata index1 = createBackingIndex(dataStreamName, 1, epochMillis).build();
        IndexMetadata index2 = createBackingIndex(dataStreamName, 2, epochMillis).build();

        ProjectMetadata project = ProjectMetadata.builder(Metadata.DEFAULT_PROJECT_ID)
            .put(index1, false)
            .put(index2, false)
            .put(newInstance(dataStreamName, List.of(index1.getIndex(), index2.getIndex())))
            .build();
        ClusterState state = ClusterState.builder(ClusterName.DEFAULT).putProjectMetadata(project).build();

        {
            IndicesOptions indicesOptions = IndicesOptions.STRICT_EXPAND_OPEN;
            Index[] result = indexNameExpressionResolver.concreteIndices(state, indicesOptions, true, dataStreamName);
            assertThat(result.length, equalTo(2));
            assertThat(result[0].getName(), equalTo(DataStream.getDefaultBackingIndexName(dataStreamName, 1, epochMillis)));
            assertThat(result[1].getName(), equalTo(DataStream.getDefaultBackingIndexName(dataStreamName, 2, epochMillis)));
        }
    }

    public void testDataStreams() {
        final String dataStreamName = "my-data-stream";
        IndexMetadata index1 = createBackingIndex(dataStreamName, 1, epochMillis).build();
        IndexMetadata index2 = createBackingIndex(dataStreamName, 2, epochMillis).build();

        ProjectMetadata project = ProjectMetadata.builder(Metadata.DEFAULT_PROJECT_ID)
            .put(index1, false)
            .put(index2, false)
            .put(newInstance(dataStreamName, List.of(index1.getIndex(), index2.getIndex())))
            .build();
        ClusterState state = ClusterState.builder(ClusterName.DEFAULT).putProjectMetadata(project).build();

        {
            IndicesOptions indicesOptions = IndicesOptions.STRICT_EXPAND_OPEN;
            Index[] result = indexNameExpressionResolver.concreteIndices(state, indicesOptions, true, "my-data-stream");
            assertThat(result.length, equalTo(2));
            assertThat(result[0].getName(), equalTo(DataStream.getDefaultBackingIndexName(dataStreamName, 1, epochMillis)));
            assertThat(result[1].getName(), equalTo(DataStream.getDefaultBackingIndexName(dataStreamName, 2, epochMillis)));
        }
        {
            // Ignore data streams,allow no indices and expand wildcards
            IndicesOptions indicesOptions = IndicesOptions.STRICT_EXPAND_OPEN;
            Exception e = expectThrows(
                IndexNotFoundException.class,
                () -> indexNameExpressionResolver.concreteIndices(state, indicesOptions, false, "my-data-stream")
            );
            assertThat(e.getMessage(), equalTo("no such index [my-data-stream]"));
        }
        {
            // Ignore data streams and DO NOT expand wildcards
            IndicesOptions indicesOptions = IndicesOptions.builder().wildcardOptions(doNotExpandWildcards()).build();
            Exception e = expectThrows(
                IndexNotFoundException.class,
                () -> indexNameExpressionResolver.concreteIndices(state, indicesOptions, false, "my-data-stream")
            );
            assertThat(e.getMessage(), equalTo("no such index [my-data-stream]"));
        }
        {
            // Ignore data streams, allow no indices and ignore unavailable
            IndicesOptions indicesOptions = IndicesOptions.LENIENT_EXPAND_OPEN;
            Index[] result = indexNameExpressionResolver.concreteIndices(state, indicesOptions, false, "my-data-stream");
            assertThat(result.length, equalTo(0));
        }
        {
            // Ignore data streams, allow no indices, ignore unavailable and DO NOT expand wildcards
            IndicesOptions indicesOptions = IndicesOptions.builder()
                .concreteTargetOptions(IndicesOptions.ConcreteTargetOptions.ALLOW_UNAVAILABLE_TARGETS)
                .wildcardOptions(doNotExpandWildcards())
                .build();
            Index[] result = indexNameExpressionResolver.concreteIndices(state, indicesOptions, false, "my-data-stream");
            assertThat(result.length, equalTo(0));
        }
        {
            IndicesOptions indicesOptions = IndicesOptions.STRICT_EXPAND_OPEN;
            Index result = indexNameExpressionResolver.concreteWriteIndex(state, indicesOptions, "my-data-stream", false, true);
            assertThat(result.getName(), equalTo(DataStream.getDefaultBackingIndexName(dataStreamName, 2, epochMillis)));
        }
        {
            // same as above but don't expand wildcards
            IndicesOptions indicesOptions = IndicesOptions.builder().wildcardOptions(doNotExpandWildcards()).build();
            Index result = indexNameExpressionResolver.concreteWriteIndex(state, indicesOptions, "my-data-stream", false, true);
            assertThat(result.getName(), equalTo(DataStream.getDefaultBackingIndexName(dataStreamName, 2, epochMillis)));
        }
        {
            // Ignore data streams
            IndicesOptions indicesOptions = IndicesOptions.builder()
                .wildcardOptions(IndicesOptions.WildcardOptions.builder().allowEmptyExpressions(false).build())
                .build();
            Exception e = expectThrows(
                IndexNotFoundException.class,
                () -> indexNameExpressionResolver.concreteWriteIndex(state, indicesOptions, "my-data-stream", true, false)
            );
            assertThat(e.getMessage(), equalTo("no such index [my-data-stream]"));
        }
        {
            // same as above but don't expand wildcards
            IndicesOptions indicesOptions = IndicesOptions.builder().wildcardOptions(doNotExpandWildcards(false)).build();
            Exception e = expectThrows(
                IndexNotFoundException.class,
                () -> indexNameExpressionResolver.concreteWriteIndex(state, indicesOptions, "my-data-stream", true, false)
            );
            assertThat(e.getMessage(), equalTo("no such index [my-data-stream]"));
        }
        {
            // Ignore data streams and allow no indices
            IndicesOptions indicesOptions = IndicesOptions.STRICT_EXPAND_OPEN;
            Exception e = expectThrows(
                IndexNotFoundException.class,
                () -> indexNameExpressionResolver.concreteWriteIndex(state, indicesOptions, "my-data-stream", false, false)
            );
            assertThat(e.getMessage(), equalTo("no such index [my-data-stream]"));
        }
        {
            // same as above but don't expand wildcards
            IndicesOptions indicesOptions = IndicesOptions.builder().wildcardOptions(doNotExpandWildcards()).build();
            Exception e = expectThrows(
                IndexNotFoundException.class,
                () -> indexNameExpressionResolver.concreteWriteIndex(state, indicesOptions, "my-data-stream", false, false)
            );
            assertThat(e.getMessage(), equalTo("no such index [my-data-stream]"));
        }
        {
            // Ignore data streams, allow no indices and ignore unavailable
            IndicesOptions indicesOptions = IndicesOptions.builder()
                .concreteTargetOptions(IndicesOptions.ConcreteTargetOptions.ALLOW_UNAVAILABLE_TARGETS)
                .build();
            Exception e = expectThrows(
                IndexNotFoundException.class,
                () -> indexNameExpressionResolver.concreteWriteIndex(state, indicesOptions, "my-data-stream", false, false)
            );
            assertThat(e.getMessage(), equalTo("no such index [my-data-stream]"));
        }
        {
            // same as above but don't expand wildcards
            IndicesOptions indicesOptions = IndicesOptions.builder()
                .concreteTargetOptions(IndicesOptions.ConcreteTargetOptions.ALLOW_UNAVAILABLE_TARGETS)
                .wildcardOptions(doNotExpandWildcards())
                .build();
            Exception e = expectThrows(
                IndexNotFoundException.class,
                () -> indexNameExpressionResolver.concreteWriteIndex(state, indicesOptions, "my-data-stream", false, false)
            );
            assertThat(e.getMessage(), equalTo("no such index [my-data-stream]"));
        }
    }

    public void testDataStreamsWithFailureStore() {
        final String dataStreamName = "my-data-stream";
        IndexMetadata index1 = createBackingIndex(dataStreamName, 1, epochMillis).build();
        IndexMetadata index2 = createBackingIndex(dataStreamName, 2, epochMillis).build();
        IndexMetadata failureIndex1 = createFailureStore(dataStreamName, 1, epochMillis).build();
        IndexMetadata failureIndex2 = createFailureStore(dataStreamName, 2, epochMillis).build();
        IndexMetadata otherIndex = indexBuilder("my-other-index", Settings.EMPTY).state(State.OPEN).build();

        ProjectMetadata project = ProjectMetadata.builder(Metadata.DEFAULT_PROJECT_ID)
            .put(index1, false)
            .put(index2, false)
            .put(failureIndex1, false)
            .put(failureIndex2, false)
            .put(otherIndex, false)
            .put(
                newInstance(
                    dataStreamName,
                    List.of(index1.getIndex(), index2.getIndex()),
                    List.of(failureIndex1.getIndex(), failureIndex2.getIndex())
                )
            )
            .build();
        ClusterState state = ClusterState.builder(ClusterName.DEFAULT).putProjectMetadata(project).build();

        // Test default with an exact data stream name
        {
            IndicesOptions indicesOptions = IndicesOptions.STRICT_EXPAND_OPEN;
            Index[] result = indexNameExpressionResolver.concreteIndices(state, indicesOptions, true, "my-data-stream");
            assertThat(result.length, equalTo(2));
            assertThat(result[0].getName(), equalTo(DataStream.getDefaultBackingIndexName(dataStreamName, 1, epochMillis)));
            assertThat(result[1].getName(), equalTo(DataStream.getDefaultBackingIndexName(dataStreamName, 2, epochMillis)));
        }

        // Test include failure store with an exact data stream name
        {
            IndicesOptions indicesOptions = IndicesOptions.builder(IndicesOptions.STRICT_EXPAND_OPEN)
                .failureStoreOptions(IndicesOptions.FailureStoreOptions.builder().includeRegularIndices(true).includeFailureIndices(true))
                .build();
            Index[] result = indexNameExpressionResolver.concreteIndices(state, indicesOptions, true, "my-data-stream");
            assertThat(result.length, equalTo(4));
            assertThat(result[0].getName(), equalTo(DataStream.getDefaultBackingIndexName(dataStreamName, 1, epochMillis)));
            assertThat(result[1].getName(), equalTo(DataStream.getDefaultBackingIndexName(dataStreamName, 2, epochMillis)));
            assertThat(result[2].getName(), equalTo(DataStream.getDefaultFailureStoreName(dataStreamName, 1, epochMillis)));
            assertThat(result[3].getName(), equalTo(DataStream.getDefaultFailureStoreName(dataStreamName, 2, epochMillis)));
        }

        // Test include failure store while we do not allow failure indices and ignore unavailable
        // We expect that they will be skipped
        {
            IndicesOptions indicesOptions = IndicesOptions.builder(IndicesOptions.STRICT_EXPAND_OPEN)
                .failureStoreOptions(IndicesOptions.FailureStoreOptions.builder().includeRegularIndices(true).includeFailureIndices(true))
                .gatekeeperOptions(IndicesOptions.GatekeeperOptions.builder().allowFailureIndices(false).build())
                .concreteTargetOptions(IndicesOptions.ConcreteTargetOptions.ALLOW_UNAVAILABLE_TARGETS)
                .build();
            Index[] result = indexNameExpressionResolver.concreteIndices(state, indicesOptions, true, "my-data-stream");
            assertThat(result.length, equalTo(2));
            assertThat(result[0].getName(), equalTo(DataStream.getDefaultBackingIndexName(dataStreamName, 1, epochMillis)));
            assertThat(result[1].getName(), equalTo(DataStream.getDefaultBackingIndexName(dataStreamName, 2, epochMillis)));
        }

        // Test include failure store while we do not allow failure indices
        // We expect an error
        {
            IndicesOptions indicesOptions = IndicesOptions.builder(IndicesOptions.STRICT_EXPAND_OPEN)
                .failureStoreOptions(IndicesOptions.FailureStoreOptions.builder().includeRegularIndices(true).includeFailureIndices(true))
                .gatekeeperOptions(IndicesOptions.GatekeeperOptions.builder().allowFailureIndices(false).build())
                .build();
            FailureIndexNotSupportedException failureIndexNotSupportedException = expectThrows(
                FailureIndexNotSupportedException.class,
                () -> indexNameExpressionResolver.concreteIndices(state, indicesOptions, true, "my-data-stream")
            );
            assertThat(
                failureIndexNotSupportedException.getIndex().getName(),
                equalTo(DataStream.getDefaultFailureStoreName(dataStreamName, 1, epochMillis))
            );
        }

        // Test only failure store with an exact data stream name
        {
            IndicesOptions indicesOptions = IndicesOptions.builder(IndicesOptions.STRICT_EXPAND_OPEN)
                .failureStoreOptions(IndicesOptions.FailureStoreOptions.builder().includeRegularIndices(false).includeFailureIndices(true))
                .build();
            Index[] result = indexNameExpressionResolver.concreteIndices(state, indicesOptions, true, "my-data-stream");
            assertThat(result.length, equalTo(2));
            assertThat(result[0].getName(), equalTo(DataStream.getDefaultFailureStoreName(dataStreamName, 1, epochMillis)));
            assertThat(result[1].getName(), equalTo(DataStream.getDefaultFailureStoreName(dataStreamName, 2, epochMillis)));
        }

        // Test default without any expressions
        {
            IndicesOptions indicesOptions = IndicesOptions.STRICT_EXPAND_OPEN;
            Index[] result = indexNameExpressionResolver.concreteIndices(state, indicesOptions, true);
            assertThat(result.length, equalTo(3));
            List<String> indexNames = Arrays.stream(result).map(Index::getName).toList();
            assertThat(
                indexNames,
                containsInAnyOrder(
                    DataStream.getDefaultBackingIndexName(dataStreamName, 2, epochMillis),
                    DataStream.getDefaultBackingIndexName(dataStreamName, 1, epochMillis),
                    otherIndex.getIndex().getName()
                )
            );
        }

        // Test include failure store without any expressions
        {
            IndicesOptions indicesOptions = IndicesOptions.builder(IndicesOptions.STRICT_EXPAND_OPEN)
                .failureStoreOptions(IndicesOptions.FailureStoreOptions.builder().includeRegularIndices(true).includeFailureIndices(true))
                .build();
            Index[] result = indexNameExpressionResolver.concreteIndices(state, indicesOptions, true);
            assertThat(result.length, equalTo(5));
            List<String> indexNames = Arrays.stream(result).map(Index::getName).toList();
            assertThat(
                indexNames,
                containsInAnyOrder(
                    DataStream.getDefaultBackingIndexName(dataStreamName, 2, epochMillis),
                    DataStream.getDefaultBackingIndexName(dataStreamName, 1, epochMillis),
                    DataStream.getDefaultFailureStoreName(dataStreamName, 2, epochMillis),
                    DataStream.getDefaultFailureStoreName(dataStreamName, 1, epochMillis),
                    otherIndex.getIndex().getName()
                )
            );
        }

        // Test only failure store without any expressions
        {
            IndicesOptions indicesOptions = IndicesOptions.builder(IndicesOptions.STRICT_EXPAND_OPEN)
                .failureStoreOptions(IndicesOptions.FailureStoreOptions.builder().includeRegularIndices(false).includeFailureIndices(true))
                .build();
            Index[] result = indexNameExpressionResolver.concreteIndices(state, indicesOptions, true);
            assertThat(result.length, equalTo(2));
            List<String> indexNames = Arrays.stream(result).map(Index::getName).toList();
            assertThat(
                indexNames,
                containsInAnyOrder(
                    DataStream.getDefaultFailureStoreName(dataStreamName, 2, epochMillis),
                    DataStream.getDefaultFailureStoreName(dataStreamName, 1, epochMillis)
                )
            );
        }

        // Test default with wildcard expression
        {
            IndicesOptions indicesOptions = IndicesOptions.STRICT_EXPAND_OPEN;
            Index[] result = indexNameExpressionResolver.concreteIndices(state, indicesOptions, true, "my-*");
            assertThat(result.length, equalTo(3));
            List<String> indexNames = Arrays.stream(result).map(Index::getName).toList();
            assertThat(
                indexNames,
                containsInAnyOrder(
                    DataStream.getDefaultBackingIndexName(dataStreamName, 2, epochMillis),
                    DataStream.getDefaultBackingIndexName(dataStreamName, 1, epochMillis),
                    otherIndex.getIndex().getName()
                )
            );
        }

        // Test include failure store with wildcard expression
        {
            IndicesOptions indicesOptions = IndicesOptions.builder(IndicesOptions.STRICT_EXPAND_OPEN)
                .failureStoreOptions(IndicesOptions.FailureStoreOptions.builder().includeRegularIndices(true).includeFailureIndices(true))
                .build();
            Index[] result = indexNameExpressionResolver.concreteIndices(state, indicesOptions, true, "my-*");
            assertThat(result.length, equalTo(5));
            List<String> indexNames = Arrays.stream(result).map(Index::getName).toList();
            assertThat(
                indexNames,
                containsInAnyOrder(
                    DataStream.getDefaultBackingIndexName(dataStreamName, 2, epochMillis),
                    DataStream.getDefaultBackingIndexName(dataStreamName, 1, epochMillis),
                    DataStream.getDefaultFailureStoreName(dataStreamName, 2, epochMillis),
                    DataStream.getDefaultFailureStoreName(dataStreamName, 1, epochMillis),
                    otherIndex.getIndex().getName()
                )
            );
        }

        // Test only failure store with wildcard expression
        {
            IndicesOptions indicesOptions = IndicesOptions.builder(IndicesOptions.STRICT_EXPAND_OPEN)
                .failureStoreOptions(IndicesOptions.FailureStoreOptions.builder().includeRegularIndices(false).includeFailureIndices(true))
                .build();
            Index[] result = indexNameExpressionResolver.concreteIndices(state, indicesOptions, true, "my-*");
            assertThat(result.length, equalTo(2));
            List<String> indexNames = Arrays.stream(result).map(Index::getName).toList();
            assertThat(
                indexNames,
                containsInAnyOrder(
                    DataStream.getDefaultFailureStoreName(dataStreamName, 2, epochMillis),
                    DataStream.getDefaultFailureStoreName(dataStreamName, 1, epochMillis)
                )
            );
        }
    }

    public void testDataStreamAliases() {
        String dataStream1 = "my-data-stream-1";
        IndexMetadata index1 = createBackingIndex(dataStream1, 1, epochMillis).build();
        IndexMetadata index2 = createBackingIndex(dataStream1, 2, epochMillis).build();
        String dataStream2 = "my-data-stream-2";
        IndexMetadata index3 = createBackingIndex(dataStream2, 1, epochMillis).build();
        IndexMetadata index4 = createBackingIndex(dataStream2, 2, epochMillis).build();
        String dataStream3 = "my-data-stream-3";
        IndexMetadata index5 = createBackingIndex(dataStream3, 1, epochMillis).build();
        IndexMetadata index6 = createBackingIndex(dataStream3, 2, epochMillis).build();

        String dataStreamAlias1 = "my-alias1";
        String dataStreamAlias2 = "my-alias2";
        String dataStreamAlias3 = "my-alias3";
        ProjectMetadata.Builder projectBuilder = ProjectMetadata.builder(Metadata.DEFAULT_PROJECT_ID)
            .put(index1, false)
            .put(index2, false)
            .put(index3, false)
            .put(index4, false)
            .put(index5, false)
            .put(index6, false)
            .put(newInstance(dataStream1, List.of(index1.getIndex(), index2.getIndex())))
            .put(newInstance(dataStream2, List.of(index3.getIndex(), index4.getIndex())))
            .put(newInstance(dataStream3, List.of(index5.getIndex(), index6.getIndex())));
        projectBuilder.put(dataStreamAlias1, dataStream1, null, null);
        projectBuilder.put(dataStreamAlias1, dataStream2, true, null);
        projectBuilder.put(dataStreamAlias2, dataStream2, null, null);
        projectBuilder.put(dataStreamAlias3, dataStream3, null, "{\"term\":{\"year\":2021}}");
        ClusterState state = ClusterState.builder(ClusterName.DEFAULT).putProjectMetadata(projectBuilder).build();

        {
            IndicesOptions indicesOptions = IndicesOptions.builder()
                .wildcardOptions(IndicesOptions.WildcardOptions.builder().matchOpen(randomBoolean()))
                .build();
            Index[] result = indexNameExpressionResolver.concreteIndices(state, indicesOptions, true, dataStreamAlias1);
            assertThat(result, arrayContainingInAnyOrder(index1.getIndex(), index2.getIndex(), index3.getIndex(), index4.getIndex()));
        }
        {
            IndicesOptions indicesOptions = IndicesOptions.builder()
                .wildcardOptions(IndicesOptions.WildcardOptions.builder().matchOpen(randomBoolean()))
                .build();
            Index[] result = indexNameExpressionResolver.concreteIndices(state, indicesOptions, true, dataStreamAlias2);
            assertThat(result, arrayContainingInAnyOrder(index3.getIndex(), index4.getIndex()));
        }
        {
            IndicesOptions indicesOptions = IndicesOptions.builder()
                .wildcardOptions(IndicesOptions.WildcardOptions.builder().matchOpen(randomBoolean()))
                .build();
            Index[] result = indexNameExpressionResolver.concreteIndices(state, indicesOptions, true, dataStreamAlias3);
            assertThat(result, arrayContainingInAnyOrder(index5.getIndex(), index6.getIndex()));
        }
        {
            IndicesOptions indicesOptions = IndicesOptions.STRICT_EXPAND_OPEN;
            Exception e = expectThrows(
                IndexNotFoundException.class,
                () -> indexNameExpressionResolver.concreteIndices(state, indicesOptions, false, dataStreamAlias1)
            );
            assertThat(e.getMessage(), equalTo("no such index [" + dataStreamAlias1 + "]"));
        }
        {
            // same as above but DO NOT expand wildcards
            IndicesOptions indicesOptions = IndicesOptions.builder().wildcardOptions(doNotExpandWildcards()).build();
            Exception e = expectThrows(
                IndexNotFoundException.class,
                () -> indexNameExpressionResolver.concreteIndices(state, indicesOptions, false, dataStreamAlias1)
            );
            assertThat(e.getMessage(), equalTo("no such index [" + dataStreamAlias1 + "]"));
        }
        {
            IndicesOptions indicesOptions = IndicesOptions.STRICT_EXPAND_OPEN;
            Exception e = expectThrows(
                IndexNotFoundException.class,
                () -> indexNameExpressionResolver.concreteIndices(state, indicesOptions, false, dataStreamAlias2)
            );
            assertThat(e.getMessage(), equalTo("no such index [" + dataStreamAlias2 + "]"));
        }
        {
            // same as above but DO NOT expand wildcards
            IndicesOptions indicesOptions = IndicesOptions.builder().wildcardOptions(doNotExpandWildcards()).build();
            Exception e = expectThrows(
                IndexNotFoundException.class,
                () -> indexNameExpressionResolver.concreteIndices(state, indicesOptions, false, dataStreamAlias2)
            );
            assertThat(e.getMessage(), equalTo("no such index [" + dataStreamAlias2 + "]"));
        }
        {
            IndicesOptions indicesOptions = IndicesOptions.STRICT_EXPAND_OPEN;
            Exception e = expectThrows(
                IndexNotFoundException.class,
                () -> indexNameExpressionResolver.concreteIndices(state, indicesOptions, false, dataStreamAlias3)
            );
            assertThat(e.getMessage(), equalTo("no such index [" + dataStreamAlias3 + "]"));
        }
        {
            // same as above but DO NOT expand wildcards
            IndicesOptions indicesOptions = IndicesOptions.builder().wildcardOptions(doNotExpandWildcards()).build();
            Exception e = expectThrows(
                IndexNotFoundException.class,
                () -> indexNameExpressionResolver.concreteIndices(state, indicesOptions, false, dataStreamAlias3)
            );
            assertThat(e.getMessage(), equalTo("no such index [" + dataStreamAlias3 + "]"));
        }
        {
            IndicesOptions indicesOptions = IndicesOptions.STRICT_EXPAND_OPEN;
            Index[] result = indexNameExpressionResolver.concreteIndices(state, indicesOptions, true, "my-alias*");
            assertThat(
                result,
                arrayContainingInAnyOrder(
                    index1.getIndex(),
                    index2.getIndex(),
                    index3.getIndex(),
                    index4.getIndex(),
                    index5.getIndex(),
                    index6.getIndex()
                )
            );
        }
        {
            IndicesOptions indicesOptions = IndicesOptions.STRICT_EXPAND_OPEN;
            Index[] result = indexNameExpressionResolver.concreteIndices(state, indicesOptions, false, "my-alias*");
            assertThat(result, arrayWithSize(0));
        }
        {
            IndicesOptions indicesOptions = IndicesOptions.STRICT_EXPAND_OPEN;
            Index result = indexNameExpressionResolver.concreteWriteIndex(state, indicesOptions, dataStreamAlias1, false, true);
            assertThat(result, notNullValue());
            assertThat(result.getName(), backingIndexEqualTo(dataStream2, 2));
        }
        {
            // same as above but DO NOT expand wildcards
            IndicesOptions indicesOptions = IndicesOptions.builder().wildcardOptions(doNotExpandWildcards()).build();
            Index result = indexNameExpressionResolver.concreteWriteIndex(state, indicesOptions, dataStreamAlias1, false, true);
            assertThat(result, notNullValue());
            assertThat(result.getName(), backingIndexEqualTo(dataStream2, 2));
        }
    }

    public void testDataStreamsWithWildcardExpression() {
        final String dataStream1 = "logs-mysql";
        final String dataStream2 = "logs-redis";
        IndexMetadata index1 = createBackingIndex(dataStream1, 1, epochMillis).build();
        IndexMetadata index2 = createBackingIndex(dataStream1, 2, epochMillis).build();
        IndexMetadata index3 = createBackingIndex(dataStream2, 1, epochMillis).build();
        IndexMetadata index4 = createBackingIndex(dataStream2, 2, epochMillis).build();
        ProjectMetadata project = ProjectMetadata.builder(Metadata.DEFAULT_PROJECT_ID)
            .put(index1, false)
            .put(index2, false)
            .put(index3, false)
            .put(index4, false)
            .put(newInstance(dataStream1, List.of(index1.getIndex(), index2.getIndex())))
            .put(newInstance(dataStream2, List.of(index3.getIndex(), index4.getIndex())))
            .build();

        ClusterState state = ClusterState.builder(new ClusterName("_name")).putProjectMetadata(project).build();
        {
            IndicesOptions indicesOptions = IndicesOptions.STRICT_EXPAND_OPEN;
            Index[] result = indexNameExpressionResolver.concreteIndices(state, indicesOptions, true, "logs-*");
            Arrays.sort(result, Index.COMPARE_BY_NAME);
            assertThat(result.length, equalTo(4));
            assertThat(result[0].getName(), equalTo(DataStream.getDefaultBackingIndexName(dataStream1, 1, epochMillis)));
            assertThat(result[1].getName(), equalTo(DataStream.getDefaultBackingIndexName(dataStream1, 2, epochMillis)));
            assertThat(result[2].getName(), equalTo(DataStream.getDefaultBackingIndexName(dataStream2, 1, epochMillis)));
            assertThat(result[3].getName(), equalTo(DataStream.getDefaultBackingIndexName(dataStream2, 2, epochMillis)));
        }
        {
            IndicesOptions indicesOptions = IndicesOptions.STRICT_EXPAND_OPEN;
            Index[] result = indexNameExpressionResolver.concreteIndices(
                state,
                indicesOptions,
                true,
                randomFrom(new String[] { "*" }, new String[] { "_all" }, new String[0])
            );
            Arrays.sort(result, Index.COMPARE_BY_NAME);
            assertThat(result.length, equalTo(4));
            assertThat(result[0].getName(), equalTo(DataStream.getDefaultBackingIndexName(dataStream1, 1, epochMillis)));
            assertThat(result[1].getName(), equalTo(DataStream.getDefaultBackingIndexName(dataStream1, 2, epochMillis)));
            assertThat(result[2].getName(), equalTo(DataStream.getDefaultBackingIndexName(dataStream2, 1, epochMillis)));
            assertThat(result[3].getName(), equalTo(DataStream.getDefaultBackingIndexName(dataStream2, 2, epochMillis)));
            ;
        }
        {
            IndicesOptions indicesOptions = IndicesOptions.STRICT_EXPAND_OPEN;
            Index[] result = indexNameExpressionResolver.concreteIndices(state, indicesOptions, true, "logs-m*");
            Arrays.sort(result, Index.COMPARE_BY_NAME);
            assertThat(result.length, equalTo(2));
            assertThat(result[0].getName(), equalTo(DataStream.getDefaultBackingIndexName(dataStream1, 1, epochMillis)));
            assertThat(result[1].getName(), equalTo(DataStream.getDefaultBackingIndexName(dataStream1, 2, epochMillis)));
        }
        {
            IndicesOptions indicesOptions = IndicesOptions.STRICT_EXPAND_OPEN; // without include data streams
            Index[] result = indexNameExpressionResolver.concreteIndices(state, indicesOptions, "logs-*");
            assertThat(result.length, equalTo(0));
        }
    }

    public void testDataStreamsWithClosedBackingIndicesAndWildcardExpressions() {
        final String dataStream1 = "logs-mysql";
        final String dataStream2 = "logs-redis";
        IndexMetadata index1 = createBackingIndex(dataStream1, 1, epochMillis).state(State.CLOSE).build();
        IndexMetadata index2 = createBackingIndex(dataStream1, 2, epochMillis).build();
        IndexMetadata index3 = createBackingIndex(dataStream2, 1, epochMillis).state(State.CLOSE).build();
        IndexMetadata index4 = createBackingIndex(dataStream2, 2, epochMillis).build();
        ProjectMetadata project = ProjectMetadata.builder(Metadata.DEFAULT_PROJECT_ID)
            .put(index1, false)
            .put(index2, false)
            .put(index3, false)
            .put(index4, false)
            .put(newInstance(dataStream1, List.of(index1.getIndex(), index2.getIndex())))
            .put(newInstance(dataStream2, List.of(index3.getIndex(), index4.getIndex())))
            .build();

        ClusterState state = ClusterState.builder(new ClusterName("_name")).putProjectMetadata(project).build();
        IndicesOptions indicesOptions = IndicesOptions.STRICT_EXPAND_OPEN;
        {
            Index[] result = indexNameExpressionResolver.concreteIndices(state, indicesOptions, true, "logs-*");
            Arrays.sort(result, Index.COMPARE_BY_NAME);
            assertThat(result.length, equalTo(2));
            assertThat(result[0].getName(), equalTo(DataStream.getDefaultBackingIndexName(dataStream1, 2, epochMillis)));
            assertThat(result[1].getName(), equalTo(DataStream.getDefaultBackingIndexName(dataStream2, 2, epochMillis)));
        }
        {
            Index[] result = indexNameExpressionResolver.concreteIndices(state, indicesOptions, true, "*");
            Arrays.sort(result, Index.COMPARE_BY_NAME);
            assertThat(result.length, equalTo(2));
            assertThat(result[0].getName(), equalTo(DataStream.getDefaultBackingIndexName(dataStream1, 2, epochMillis)));
            assertThat(result[1].getName(), equalTo(DataStream.getDefaultBackingIndexName(dataStream2, 2, epochMillis)));
        }
    }

    public void testDataStreamsWithRegularIndexAndAlias() {
        final String dataStream1 = "logs-foobar";
        IndexMetadata index1 = createBackingIndex(dataStream1, 1, epochMillis).build();
        IndexMetadata index2 = createBackingIndex(dataStream1, 2, epochMillis).build();
        IndexMetadata justAnIndex = IndexMetadata.builder("logs-foobarbaz-0")
            .settings(settings(IndexVersion.current()))
            .numberOfShards(1)
            .numberOfReplicas(1)
            .putAlias(new AliasMetadata.Builder("logs-foobarbaz"))
            .build();

        ClusterState state = ClusterState.builder(new ClusterName("_name"))
            .putProjectMetadata(
                ProjectMetadata.builder(Metadata.DEFAULT_PROJECT_ID)
                    .put(index1, false)
                    .put(index2, false)
                    .put(justAnIndex, false)
                    .put(newInstance(dataStream1, List.of(index1.getIndex(), index2.getIndex())))
            )
            .build();

        IndicesOptions indicesOptions = IndicesOptions.strictExpandOpenAndForbidClosedIgnoreThrottled();
        Index[] result = indexNameExpressionResolver.concreteIndices(state, indicesOptions, true, "logs-*");
        Arrays.sort(result, Index.COMPARE_BY_NAME);
        assertThat(result.length, equalTo(3));
        assertThat(result[0].getName(), equalTo(DataStream.getDefaultBackingIndexName(dataStream1, 1, epochMillis)));
        assertThat(result[1].getName(), equalTo(DataStream.getDefaultBackingIndexName(dataStream1, 2, epochMillis)));
        assertThat(result[2].getName(), equalTo("logs-foobarbaz-0"));
    }

    public void testHiddenDataStreams() {
        final String dataStream1 = "logs-foobar";
        IndexMetadata index1 = createBackingIndex(dataStream1, 1, epochMillis).build();
        IndexMetadata index2 = createBackingIndex(dataStream1, 2, epochMillis).build();
        IndexMetadata justAnIndex = IndexMetadata.builder("logs-foobarbaz-0")
            .settings(settings(IndexVersion.current()))
            .numberOfShards(1)
            .numberOfReplicas(1)
            .build();

        ClusterState state = ClusterState.builder(new ClusterName("_name"))
            .putProjectMetadata(
                ProjectMetadata.builder(Metadata.DEFAULT_PROJECT_ID)
                    .put(index1, false)
                    .put(index2, false)
                    .put(justAnIndex, false)
                    .put(
                        DataStream.builder(dataStream1, List.of(index1.getIndex(), index2.getIndex()))
                            .setGeneration(2)
                            .setMetadata(Map.of())
                            .setHidden(true)
                            .build()
                    )
            )
            .build();

        Index[] result = indexNameExpressionResolver.concreteIndices(state, IndicesOptions.strictExpandHidden(), true, "logs-*");
        assertThat(result, arrayContainingInAnyOrder(index1.getIndex(), index2.getIndex(), justAnIndex.getIndex()));

        result = indexNameExpressionResolver.concreteIndices(state, IndicesOptions.strictExpandOpen(), true, "logs-*");
        assertThat(result, arrayContaining(justAnIndex.getIndex()));
    }

    public void testDataStreamsNames() {
        final String dataStream1 = "logs-foobar";
        final String dataStream2 = "other-foobar";
        IndexMetadata index1 = createBackingIndex(dataStream1, 1).build();
        IndexMetadata index2 = createBackingIndex(dataStream1, 2).build();
        IndexMetadata justAnIndex = IndexMetadata.builder("logs-foobarbaz-0")
            .settings(settings(IndexVersion.current()))
            .numberOfShards(1)
            .numberOfReplicas(1)
            .putAlias(new AliasMetadata.Builder("logs-foobarbaz"))
            .build();

        IndexMetadata index3 = createBackingIndex(dataStream2, 1).build();
        IndexMetadata index4 = createBackingIndex(dataStream2, 2).build();

        ClusterState state = ClusterState.builder(new ClusterName("_name"))
            .putProjectMetadata(
                ProjectMetadata.builder(Metadata.DEFAULT_PROJECT_ID)
                    .put(index1, false)
                    .put(index2, false)
                    .put(index3, false)
                    .put(index4, false)
                    .put(justAnIndex, false)
                    .put(newInstance(dataStream1, List.of(index1.getIndex(), index2.getIndex())))
                    .put(newInstance(dataStream2, List.of(index3.getIndex(), index4.getIndex())))
            )
            .build();

        List<String> names = indexNameExpressionResolver.dataStreamNames(state, IndicesOptions.lenientExpand(), "log*");
        assertEquals(Collections.singletonList(dataStream1), names);

        names = indexNameExpressionResolver.dataStreamNames(state, IndicesOptions.lenientExpand(), dataStream1);
        assertEquals(Collections.singletonList(dataStream1), names);

        names = indexNameExpressionResolver.dataStreamNames(state, IndicesOptions.lenientExpand(), "other*");
        assertEquals(Collections.singletonList(dataStream2), names);

        names = indexNameExpressionResolver.dataStreamNames(state, IndicesOptions.lenientExpand(), "*foobar");
        assertThat(names, containsInAnyOrder(dataStream1, dataStream2));

        names = indexNameExpressionResolver.dataStreamNames(state, IndicesOptions.lenientExpand(), "notmatched");
        assertThat(names, empty());

        names = indexNameExpressionResolver.dataStreamNames(state, IndicesOptions.lenientExpand(), index3.getIndex().getName());
        assertThat(names, empty());

        names = indexNameExpressionResolver.dataStreamNames(state, IndicesOptions.lenientExpand(), "*", "-logs-foobar");
        assertThat(names, containsInAnyOrder(dataStream2));

        names = indexNameExpressionResolver.dataStreamNames(state, IndicesOptions.lenientExpand(), "*", "-*");
        assertThat(names, empty());
    }

    public void testMathExpressionSupport() {
        Instant instant = LocalDate.of(2021, 01, 11).atStartOfDay().toInstant(ZoneOffset.UTC);
        String resolved = IndexNameExpressionResolver.resolveDateMathExpression("<a-name-{now/M{yyyy-MM}}>", instant.toEpochMilli());

        assertEquals(resolved, "a-name-2021-01");
    }

    public void testMathExpressionSupportWithOlderDate() {

        Instant instant = LocalDate.of(2020, 12, 2).atStartOfDay().toInstant(ZoneOffset.UTC);
        final String indexName = "<older-date-{now/M{yyyy-MM}}>";
        String resolved = IndexNameExpressionResolver.resolveDateMathExpression(indexName, instant.toEpochMilli());

        assertEquals(resolved, "older-date-2020-12");
    }

    public void testRemoteIndex() {
        ProjectMetadata project = ProjectMetadata.builder(new ProjectId(randomUUID())).build();

        {
            IndicesOptions options = IndicesOptions.fromOptions(false, randomBoolean(), randomBoolean(), randomBoolean(), randomBoolean());
            IndexNameExpressionResolver.Context context = new IndexNameExpressionResolver.Context(
                project,
                options,
                SystemIndexAccessLevel.NONE
            );
            IllegalArgumentException iae = expectThrows(
                IllegalArgumentException.class,
                () -> indexNameExpressionResolver.concreteIndexNames(context, "cluster:index", "local")
            );
            assertEquals(
                "Cross-cluster calls are not supported in this context but remote indices were requested: [cluster:index]",
                iae.getMessage()
            );
            // but datemath with colon doesn't trip cross-cluster check
            IndexNotFoundException e = expectThrows(
                IndexNotFoundException.class,
                () -> indexNameExpressionResolver.concreteIndexNames(context, "<datemath-{2001-01-01-13||+1h/h{yyyy-MM-dd-HH|-07:00}}>")
            );
            assertThat(e.getMessage(), containsString("no such index [datemath-2001-01-01-14"));
        }
        {
            IndicesOptions options = IndicesOptions.fromOptions(true, true, randomBoolean(), randomBoolean(), randomBoolean());
            IndexNameExpressionResolver.Context context = new IndexNameExpressionResolver.Context(
                project,
                options,
                SystemIndexAccessLevel.NONE
            );
            String[] indexNames = indexNameExpressionResolver.concreteIndexNames(context, "cluster:index", "local");
            assertEquals(0, indexNames.length);
        }
    }

    public void testResolveWriteIndexAbstraction() {
        ClusterState state = DataStreamTestHelper.getClusterStateWithDataStreams(
            List.of(new Tuple<>("logs-foobar", 1)),
            List.of("my-index")
        );
        ClusterState finalState = ClusterState.builder(state)
            .putProjectMetadata(
                ProjectMetadata.builder(state.metadata().getProject())
                    .put(
                        IndexMetadata.builder(state.getMetadata().getProject().index("my-index"))
                            .putAlias(new AliasMetadata.Builder("my-alias"))
                    )
                    .build()
            )
            .build();
        Function<String, List<DocWriteRequest<?>>> docWriteRequestsForName = (name) -> List.of(
            new IndexRequest(name).opType(DocWriteRequest.OpType.INDEX),
            new IndexRequest(name).opType(DocWriteRequest.OpType.CREATE),
            new DeleteRequest(name),
            new UpdateRequest(name, randomAlphaOfLength(8))
        );
        for (DocWriteRequest<?> request : docWriteRequestsForName.apply("logs-foobar")) {
            if (request.opType() == DocWriteRequest.OpType.CREATE) {
                IndexAbstraction result = indexNameExpressionResolver.resolveWriteIndexAbstraction(finalState, request);
                assertThat(result.getType(), equalTo(IndexAbstraction.Type.DATA_STREAM));
                assertThat(result.getName(), equalTo("logs-foobar"));
            } else {
                IndexNotFoundException infe = expectThrows(
                    IndexNotFoundException.class,
                    () -> indexNameExpressionResolver.resolveWriteIndexAbstraction(finalState, request)
                );
                assertThat(infe.toString(), containsString("logs-foobar"));
                assertThat(infe.getMetadataKeys().contains(IndexNameExpressionResolver.EXCLUDED_DATA_STREAMS_KEY), is(true));
            }
        }
        for (DocWriteRequest<?> request : docWriteRequestsForName.apply("my-index")) {
            IndexAbstraction result = indexNameExpressionResolver.resolveWriteIndexAbstraction(finalState, request);
            assertThat(result.getName(), equalTo("my-index"));
            assertThat(result.getType(), equalTo(IndexAbstraction.Type.CONCRETE_INDEX));
        }
        for (DocWriteRequest<?> request : docWriteRequestsForName.apply("my-alias")) {
            IndexAbstraction result = indexNameExpressionResolver.resolveWriteIndexAbstraction(finalState, request);
            assertThat(result.getName(), equalTo("my-alias"));
            assertThat(result.getType(), equalTo(IndexAbstraction.Type.ALIAS));
        }
    }

    public void testResolveWriteIndexAbstractionNoWriteIndexForAlias() {
        ClusterState state1 = DataStreamTestHelper.getClusterStateWithDataStreams(
            List.of(new Tuple<>("logs-foobar", 1)),
            List.of("my-index", "my-index2")
        );
        ClusterState state2 = ClusterState.builder(state1)
            .putProjectMetadata(
                ProjectMetadata.builder(state1.getMetadata().getProject())
                    .put(
                        IndexMetadata.builder(state1.getMetadata().getProject().index("my-index"))
                            .putAlias(new AliasMetadata.Builder("my-alias"))
                    )
                    .put(
                        IndexMetadata.builder(state1.getMetadata().getProject().index("my-index2"))
                            .putAlias(new AliasMetadata.Builder("my-alias"))
                    )
                    .build()
            )
            .build();

        DocWriteRequest<?> request = new IndexRequest("my-alias");
        var e = expectThrows(
            IllegalArgumentException.class,
            () -> indexNameExpressionResolver.resolveWriteIndexAbstraction(state2, request)
        );
        assertThat(
            e.getMessage(),
            equalTo(
                "no write index is defined for alias [my-alias]. The write index may be explicitly disabled using is_write_index=false"
                    + " or the alias points to multiple indices without one being designated as a write index"
            )
        );
    }

    public void testResolveWriteIndexAbstractionMissing() {
        ClusterState state = DataStreamTestHelper.getClusterStateWithDataStreams(
            List.of(new Tuple<>("logs-foobar", 1)),
            List.of("my-index")
        );
        DocWriteRequest<?> request = new IndexRequest("logs-my-index");
        expectThrows(IndexNotFoundException.class, () -> indexNameExpressionResolver.resolveWriteIndexAbstraction(state, request));
    }

    public void testResolveWriteIndexAbstractionMultipleMatches() {
        ClusterState state = DataStreamTestHelper.getClusterStateWithDataStreams(List.of(), List.of("logs-foo", "logs-bar"));
        DocWriteRequest<?> request = mock(DocWriteRequest.class);
        when(request.index()).thenReturn("logs-*");
        when(request.indicesOptions()).thenReturn(IndicesOptions.lenientExpandOpen());
        when(request.opType()).thenReturn(DocWriteRequest.OpType.INDEX);
        when(request.includeDataStreams()).thenReturn(true);
        var e = expectThrows(
            IllegalArgumentException.class,
            () -> indexNameExpressionResolver.resolveWriteIndexAbstraction(state, request)
        );
        assertThat(
            e.getMessage(),
            equalTo("unable to return a single target as the provided expression and options got resolved to multiple targets")
        );
    }

    public static IndexMetadata.Builder indexBuilder(String index) {
        return indexBuilder(index, Settings.EMPTY);
    }

    private ClusterState systemIndexTestClusterState() {
        ProjectMetadata project = ProjectMetadata.builder(Metadata.DEFAULT_PROJECT_ID)
            .put(indexBuilder(".ml-meta", SystemIndexDescriptor.DEFAULT_SETTINGS).state(State.OPEN).system(true))
            .put(indexBuilder(".watches", SystemIndexDescriptor.DEFAULT_SETTINGS).state(State.OPEN).system(true))
            .put(indexBuilder(".ml-stuff", SystemIndexDescriptor.DEFAULT_SETTINGS).state(State.OPEN).system(true))
            .put(indexBuilder("some-other-index").state(State.OPEN))
            .build();
        SystemIndices systemIndices = new SystemIndices(
            List.of(
                new Feature(
                    "ml",
                    "ml indices",
                    List.of(
                        SystemIndexDescriptorUtils.createUnmanaged(".ml-meta*", "ml meta"),
                        SystemIndexDescriptorUtils.createUnmanaged(".ml-stuff*", "other ml")
                    )
                ),
                new Feature("watcher", "watcher indices", List.of(SystemIndexDescriptorUtils.createUnmanaged(".watches*", "watches index")))
            )
        );
        indexNameExpressionResolver = TestIndexNameExpressionResolver.newInstance(threadContext, systemIndices);
        return ClusterState.builder(new ClusterName("_name")).putProjectMetadata(project).build();
    }

    private List<String> resolveConcreteIndexNameList(ClusterState state, SearchRequest request) {
        return Arrays.stream(indexNameExpressionResolver.concreteIndices(state, request)).map(Index::getName).toList();
    }

    private static IndexMetadata.Builder indexBuilder(String index, Settings additionalSettings) {
        return IndexMetadata.builder(index).settings(indexSettings(IndexVersion.current(), 1, 0).put(additionalSettings));
    }

    private static IndicesOptions.WildcardOptions doNotExpandWildcards() {
        return doNotExpandWildcards(true);
    }

    private static IndicesOptions.WildcardOptions doNotExpandWildcards(boolean lenient) {
        return IndicesOptions.WildcardOptions.builder()
            .matchOpen(false)
            .matchClosed(false)
            .includeHidden(randomBoolean())
            .allowEmptyExpressions(lenient)
            .build();
    }
}<|MERGE_RESOLUTION|>--- conflicted
+++ resolved
@@ -1656,16 +1656,10 @@
                     .putAlias(AliasMetadata.builder("test-alias-0").filter("{ \"term\": \"foo\"}"))
                     .putAlias(AliasMetadata.builder("test-alias-1").filter("{ \"term\": \"foo\"}"))
                     .putAlias(AliasMetadata.builder("test-alias-non-filtering"))
-<<<<<<< HEAD
             )
             .build();
         ClusterState state = ClusterState.builder(ClusterName.DEFAULT).putProjectMetadata(project).build();
-        Set<String> resolvedExpressions = indexNameExpressionResolver.resolveExpressions(state, "test-*");
-=======
-            );
-        ClusterState state = ClusterState.builder(new ClusterName("_name")).metadata(mdBuilder).build();
         Set<ResolvedExpression> resolvedExpressions = indexNameExpressionResolver.resolveExpressions(state, "test-*");
->>>>>>> 025f6bb7
 
         String[] strings = indexNameExpressionResolver.indexAliases(state, "test-0", x -> true, x -> true, true, resolvedExpressions);
         Arrays.sort(strings);
