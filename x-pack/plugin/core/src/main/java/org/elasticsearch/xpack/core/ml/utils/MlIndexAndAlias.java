--- conflicted
+++ resolved
@@ -408,18 +408,13 @@
         executeAsyncWithOrigin(client, ML_ORIGIN, TransportPutComposableIndexTemplateAction.TYPE, templateRequest, innerListener);
     }
 
-<<<<<<< HEAD
-    public static boolean hasIndexTemplate(ClusterState state, String templateName) {
-        return state.getMetadata().getProject().templatesV2().containsKey(templateName);
-=======
     public static boolean hasIndexTemplate(ClusterState state, String templateName, long version) {
-        var template = state.getMetadata().templatesV2().get(templateName);
+        var template = state.getMetadata().getProject().templatesV2().get(templateName);
         return template != null && Long.valueOf(version).equals(template.version());
     }
 
     public static boolean has6DigitSuffix(String indexName) {
         return HAS_SIX_DIGIT_SUFFIX.test(indexName);
->>>>>>> 7fd7d646
     }
 
     /**
