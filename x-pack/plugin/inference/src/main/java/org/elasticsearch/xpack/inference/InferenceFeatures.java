--- conflicted
+++ resolved
@@ -37,13 +37,10 @@
         "test_rule_retriever.with_indices_that_dont_return_rank_docs"
     );
     private static final NodeFeature SEMANTIC_TEXT_MATCH_ALL_HIGHLIGHTER = new NodeFeature("semantic_text.match_all_highlighter");
-<<<<<<< HEAD
+    private static final NodeFeature COHERE_V2_API = new NodeFeature("inference.cohere.v2");
     private static final NodeFeature SEMANTIC_TEXT_QUERY_REWRITE_BOOST_AND_QUERY_NAME_FIX = new NodeFeature(
         "semantic_text.query_rewrite.boost_and_query_name_fix"
     );
-=======
-    private static final NodeFeature COHERE_V2_API = new NodeFeature("inference.cohere.v2");
->>>>>>> bc515c40
 
     @Override
     public Set<NodeFeature> getTestFeatures() {
@@ -71,12 +68,9 @@
             SEMANTIC_TEXT_SUPPORT_CHUNKING_CONFIG,
             SEMANTIC_TEXT_MATCH_ALL_HIGHLIGHTER,
             SEMANTIC_TEXT_EXCLUDE_SUB_FIELDS_FROM_FIELD_CAPS,
-<<<<<<< HEAD
+            SEMANTIC_TEXT_INDEX_OPTIONS,
+            COHERE_V2_API,
             SEMANTIC_TEXT_QUERY_REWRITE_BOOST_AND_QUERY_NAME_FIX
-=======
-            SEMANTIC_TEXT_INDEX_OPTIONS,
-            COHERE_V2_API
->>>>>>> bc515c40
         );
     }
 }