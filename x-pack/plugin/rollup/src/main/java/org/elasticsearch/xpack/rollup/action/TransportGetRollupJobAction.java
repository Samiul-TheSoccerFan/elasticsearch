--- conflicted
+++ resolved
@@ -47,11 +47,9 @@
     GetRollupJobsAction.Response,
     GetRollupJobsAction.Response> {
 
-<<<<<<< HEAD
+    private static final DeprecationLogger DEPRECATION_LOGGER = DeprecationLogger.getLogger(TransportGetRollupCapsAction.class);
+
     private final ProjectResolver projectResolver;
-=======
-    private static final DeprecationLogger DEPRECATION_LOGGER = DeprecationLogger.getLogger(TransportGetRollupCapsAction.class);
->>>>>>> 7fd7d646
 
     @Inject
     public TransportGetRollupJobAction(
