--- conflicted
+++ resolved
@@ -79,13 +79,8 @@
         Settings result = provider.getAdditionalIndexSettings(
             DataStream.getDefaultBackingIndexName(dataStreamName, 1),
             dataStreamName,
-<<<<<<< HEAD
-            true,
-            projectMetadata,
-=======
-            IndexMode.TIME_SERIES,
-            metadata,
->>>>>>> 025f6bb7
+            IndexMode.TIME_SERIES,
+            projectMetadata,
             now,
             settings,
             List.of(new CompressedXContent(mapping))
@@ -129,13 +124,8 @@
         Settings result = provider.getAdditionalIndexSettings(
             DataStream.getDefaultBackingIndexName(dataStreamName, 1),
             dataStreamName,
-<<<<<<< HEAD
-            true,
-            projectMetadata,
-=======
-            IndexMode.TIME_SERIES,
-            metadata,
->>>>>>> 025f6bb7
+            IndexMode.TIME_SERIES,
+            projectMetadata,
             now,
             settings,
             List.of(new CompressedXContent(mapping))
@@ -204,13 +194,8 @@
         Settings result = provider.getAdditionalIndexSettings(
             DataStream.getDefaultBackingIndexName(dataStreamName, 1),
             dataStreamName,
-<<<<<<< HEAD
-            true,
-            projectMetadata,
-=======
-            IndexMode.TIME_SERIES,
-            metadata,
->>>>>>> 025f6bb7
+            IndexMode.TIME_SERIES,
+            projectMetadata,
             now,
             settings,
             List.of(new CompressedXContent(mapping1), new CompressedXContent(mapping2), new CompressedXContent(mapping3))
@@ -234,13 +219,8 @@
         Settings result = provider.getAdditionalIndexSettings(
             DataStream.getDefaultBackingIndexName(dataStreamName, 1),
             dataStreamName,
-<<<<<<< HEAD
-            true,
-            projectMetadata,
-=======
-            IndexMode.TIME_SERIES,
-            metadata,
->>>>>>> 025f6bb7
+            IndexMode.TIME_SERIES,
+            projectMetadata,
             now,
             settings,
             List.of()
@@ -264,13 +244,8 @@
         Settings result = provider.getAdditionalIndexSettings(
             DataStream.getDefaultBackingIndexName(dataStreamName, 1),
             dataStreamName,
-<<<<<<< HEAD
-            true,
-            projectMetadata,
-=======
-            IndexMode.TIME_SERIES,
-            metadata,
->>>>>>> 025f6bb7
+            IndexMode.TIME_SERIES,
+            projectMetadata,
             now,
             settings,
             List.of(new CompressedXContent("{}"))
@@ -294,13 +269,8 @@
         Settings result = provider.getAdditionalIndexSettings(
             DataStream.getDefaultBackingIndexName(dataStreamName, 1),
             dataStreamName,
-<<<<<<< HEAD
-            true,
-            projectMetadata,
-=======
-            IndexMode.TIME_SERIES,
-            metadata,
->>>>>>> 025f6bb7
+            IndexMode.TIME_SERIES,
+            projectMetadata,
             now,
             settings,
             List.of(new CompressedXContent("{}"))
@@ -330,13 +300,8 @@
         var result = provider.getAdditionalIndexSettings(
             DataStream.getDefaultBackingIndexName(dataStreamName, 1),
             dataStreamName,
-<<<<<<< HEAD
-            true,
-            projectMetadata,
-=======
-            IndexMode.TIME_SERIES,
-            metadata,
->>>>>>> 025f6bb7
+            IndexMode.TIME_SERIES,
+            projectMetadata,
             now,
             settings,
             List.of(new CompressedXContent("{}"))
@@ -372,13 +337,8 @@
             () -> provider.getAdditionalIndexSettings(
                 DataStream.getDefaultBackingIndexName(dataStreamName, 1),
                 dataStreamName,
-<<<<<<< HEAD
-                true,
+                IndexMode.TIME_SERIES,
                 projectMetadata,
-=======
-                IndexMode.TIME_SERIES,
-                metadata,
->>>>>>> 025f6bb7
                 now,
                 settings,
                 null
@@ -403,13 +363,8 @@
         Settings result = provider.getAdditionalIndexSettings(
             DataStream.getDefaultBackingIndexName(dataStreamName, 1),
             dataStreamName,
-<<<<<<< HEAD
-            false,
-            projectMetadata,
-=======
             null,
-            metadata,
->>>>>>> 025f6bb7
+            projectMetadata,
             Instant.ofEpochMilli(1L),
             settings,
             null
@@ -431,13 +386,8 @@
         Settings result = provider.getAdditionalIndexSettings(
             DataStream.getDefaultBackingIndexName(dataStreamName, 2),
             dataStreamName,
-<<<<<<< HEAD
-            true,
-            projectMetadata,
-=======
-            IndexMode.TIME_SERIES,
-            metadata,
->>>>>>> 025f6bb7
+            IndexMode.TIME_SERIES,
+            projectMetadata,
             now,
             settings,
             List.of()
@@ -469,13 +419,8 @@
         Settings result = provider.getAdditionalIndexSettings(
             DataStream.getDefaultBackingIndexName(dataStreamName, 2),
             dataStreamName,
-<<<<<<< HEAD
-            false,
-            projectMetadata,
-=======
             null,
-            metadata,
->>>>>>> 025f6bb7
+            projectMetadata,
             Instant.ofEpochMilli(1L),
             settings,
             List.of()
@@ -753,13 +698,8 @@
         var result = provider.getAdditionalIndexSettings(
             DataStream.getDefaultBackingIndexName(dataStreamName, 1),
             dataStreamName,
-<<<<<<< HEAD
-            true,
-            projectMetadata,
-=======
-            IndexMode.TIME_SERIES,
-            metadata,
->>>>>>> 025f6bb7
+            IndexMode.TIME_SERIES,
+            projectMetadata,
             now,
             settings,
             List.of(new CompressedXContent(mapping))
